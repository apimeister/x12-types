//! v004010 repesents all entities of the 004010 specification.

use crate::util::Parser;
use nom::combinator::opt;
use nom::combinator::peek;
use nom::multi::many0;
use nom::IResult;
use nom::Parser as _;
pub use segment::*;
use serde::{Deserialize, Serialize};
use validator::Validate;
use std::fmt::Debug;
use std::fmt::Display;
use x12_types_macros::DisplayX12;

mod segment;

#[cfg(test)]
mod test_204;
#[cfg(test)]
mod test_214;
#[cfg(test)]
mod test_301;
#[cfg(test)]
mod test_309;
#[cfg(test)]
mod test_310;
#[cfg(test)]
mod test_315;
#[cfg(test)]
mod test_322;
#[cfg(test)]
mod test_404;
#[cfg(test)]
mod test_810;
#[cfg(test)]
<<<<<<< HEAD
mod test_940;
=======
mod test_856;
>>>>>>> cdda1323
#[cfg(test)]
mod test_997;
#[cfg(test)]
mod test_998;
#[cfg(test)]
mod test_segments;

#[derive(Serialize, Deserialize, Clone, Default, Debug, PartialEq, Eq, Validate)]
pub struct Transmission<T> {
    #[validate(nested)]
    pub isa: ISA,
    pub functional_group: Vec<FunctionalGroup<T>>,
    #[validate(nested)]
    pub iea: IEA,
}

impl<'a, T: Default + Parser<&'a str, T, nom::error::Error<&'a str>>>
    Parser<&'a str, Transmission<T>, nom::error::Error<&'a str>> for Transmission<T>
{
    fn parse(input: &'a str) -> IResult<&'a str, Transmission<T>> {
        let mut output = Transmission::default();
        let (input, mut obj) = ISA::parse(input)?;
        if obj._16.is_empty() {
            obj._16 = "~".to_string();
        }
        output.isa = obj;
        // functional group
        let (input, gs) = GS::parse(input)?;
        let (input, t_obj) = many0(T::parse).parse(input)?;
        // let (input, t_obj) = T::parse(input)?;
        let (input, ge) = GE::parse(input)?;
        let fg = FunctionalGroup {
            gs,
            segments: t_obj,
            // segments: vec![t_obj],
            ge,
        };
        output.functional_group.push(fg);
        let (input, obj) = IEA::parse(input)?;
        output.iea = obj;
        Ok((input, output))
    }
}

impl<T: Display> Display for Transmission<T> {
    fn fmt(&self, f: &mut std::fmt::Formatter<'_>) -> std::fmt::Result {
        let mut lines = vec![];
        lines.push(format!("{}", self.isa));
        for fg in &self.functional_group {
            lines.push(format!("{}", fg.gs));
            for segment in &fg.segments {
                lines.push(format!("{segment}"));
            }
            lines.push(format!("{}", fg.ge));
        }
        lines.push(format!("{}", self.iea));
        let all = lines.join("");
        write!(f, "{all}")
    }
}

#[derive(Serialize, Deserialize, Clone, Default, Debug, PartialEq, Eq, Validate )]
pub struct FunctionalGroup<T> {
    #[validate(nested)]
    pub gs: GS,
    pub segments: Vec<T>,
    #[validate(nested)]
    pub ge: GE,
}

/// 204 - Motor Carrier Load Tender
///
/// This Draft Standard for Trial Use contains the format and establishes the data contents of the Motor Carrier Load Tender Transaction Set (204) for use within the context of an Electronic Data Interchange (EDI) environment. This transaction set can be used to allow shippers or other interested parties to offer (tender) a shipment to a full load (truckload) motor carrier including detailed scheduling, equipment requirements, commodities, and shipping instructions pertinent to a load tender. It is not to be used to provide a motor carrier with data relative to a Less-than-Truckload bill of lading, pick-up notification, or manifest.
///
/// POS | ID | NAME | REQ | MAX | REPEAT
/// ----|----|------|-----|-----|-------
/// 0010 | ST | Transaction Set Header | M | 1
/// 0020 | B2 | Beginning Segment for Shipment Information Transaction | M | 1
/// 0030 | B2A | Set Purpose | M | 1
/// 0080 | L11 | Business Instructions and Reference Number | O | 50
/// 0090 | G62 | Date/Time | O | 1
/// 0100 | MS3 | Interline Information | O | 1
/// 0110 | AT5 | Bill of Lading Handling Requirements | O | 6
/// 0120 | PLD | Pallet Information | O | 1
/// 0125 | LH6 | Hazardous Certification | O | 6
/// 0130 | NTE | Note/Special Instruction | O | 10
/// LOOP ID - 0100 | 5
/// 0100 -> 0140 | N1 | Name | O | 1
/// 0100 -> 0150 | N2 | Additional Name Information | O | 1
/// 0100 -> 0160 | N3 | Address Information | O | 2
/// 0100 -> 0170 | N4 | Geographic Location | O | 1
/// 0100 -> 0180 | L11 | Business Instructions and Reference Number | O | 1
/// 0100 -> 0190 | G61 | Contact | O | 3
/// LOOP ID - 0200 | 10
/// 0200 -> 0200 | N7 | Equipment Details | O | 1
/// 0200 -> 0203 | N7A | Accessorial Equipment Details | O | 1
/// 0200 -> 0205 | N7B | Additional Equipment Details | O | 1
/// 0200 -> 0208 | MEA | Measurements | O | 1
/// 0200 -> 0210 | M7 | Seal Numbers | O | 2
/// LOOP ID - 0300 | 999
/// 0300 -> 0010 | S5 | Stop Off Details | M | 1
/// 0300 -> 0020 | L11 | Business Instructions and Reference Number | O | 50
/// 0300 -> 0030 | G62 | Date/Time | O | 2
/// 0300 -> 0040 | AT8 | Shipment Weight, Packaging and Quantity Data | O | 1
/// 0300 -> 0050 | LAD | Lading Detail | O | 999
/// 0300 -> 0060 | AT5 | Bill of Lading Handling Requirements | O | 6
/// 0300 -> 0063 | PLD | Pallet Information | O | 1
/// 0300 -> 0065 | NTE | Note/Special Instruction | O | 20
/// 0300 -> LOOP ID - 0310 | 1 |  
/// 0300 -> 0310 -> 0070 | N1 | Name | O | 1
/// 0300 -> 0310 -> 0080 | N2 | Additional Name Information | O | 1
/// 0300 -> 0310 -> 0090 | N3 | Address Information | O | 2
/// 0300 -> 0310 -> 0100 | N4 | Geographic Location | O | 1
/// 0300 -> 0310 -> 0120 | G61 | Contact | O | 3
/// 0300 -> LOOP ID - 0320 | 99 |  
/// 0300 -> 0320 -> 0130 | L5 | Description, Marks and Numbers | O | 1
/// 0300 -> 0320 -> 0135 | AT8 | Shipment Weight, Packaging and Quantity Data | O | 1
/// 0300 -> 0320 -> LOOP ID - 0325 | 99 |   |  
/// 0300 -> 0320 -> 0325 -> 0140 | G61 | Contact | O | 1
/// 0300 -> 0320 -> 0325 -> 0141 | L11 | Business Instructions and Reference Number | O | 5
/// 0300 -> 0320 -> 0325 -> 0142 | LH6 | Hazardous Certification | O | 6
/// 0300 -> 0320 -> 0325 -> LOOP ID - 0330 | 25 |   |   |  
/// 0300 -> 0320 -> 0325 -> 0330 -> 0143 | LH1 | Hazardous Identification Information | O | 1
/// 0300 -> 0320 -> 0325 -> 0330 -> 0144 | LH2 | Hazardous Classification Information | O | 4
/// 0300 -> 0320 -> 0325 -> 0330 -> 0145 | LH3 | Hazardous Material Shipping Name | O | 10
/// 0300 -> 0320 -> 0325 -> 0330 -> 0146 | LFH | Freeform Hazardous Material Information | O | 20
/// 0300 -> 0320 -> 0325 -> 0330 -> 0147 | LEP | EPA Required Data | O | 3
/// 0300 -> 0320 -> 0325 -> 0330 -> 0148 | LH4 | Canadian Dangerous Requirements | O | 1
/// 0300 -> 0320 -> 0325 -> 0330 -> 0149 | LHT | Transborder Hazardous Requirements | O | 3
/// 0300 -> LOOP ID - 0350 | 999 |  
/// 0300 -> 0350 -> 0150 | OID | Order Identification Detail | O | 1
/// 0300 -> 0350 -> 0160 | G62 | Date/Time | O | 2
/// 0300 -> 0350 -> 0180 | LAD | Lading Detail | O | 999
/// 0300 -> 0350 -> LOOP ID - 0360 | 99 |   |  
/// 0300 -> 0350 -> 0360 -> 0190 | L5 | Description, Marks and Numbers | O | 1
/// 0300 -> 0350 -> 0360 -> 0195 | AT8 | Shipment Weight, Packaging and Quantity Data | O | 1
/// 0300 -> 0350 -> 0360 -> LOOP ID - 0365 | 99 |   |   |  
/// 0300 -> 0350 -> 0360 -> 0365 -> 0200 | G61 | Contact | O | 1
/// 0300 -> 0350 -> 0360 -> 0365 -> 0201 | L11 | Business Instructions and Reference Number | O | 5
/// 0300 -> 0350 -> 0360 -> 0365 -> 0202 | LH6 | Hazardous Certification | O | 6
/// 0300 -> 0350 -> 0360 -> 0365 -> LOOP ID - 0370 | 25 |   |   |   |  
/// 0300 -> 0350 -> 0360 -> 0365 -> 0370 -> 0203 | LH1 | Hazardous Identification Information | O | 1
/// 0300 -> 0350 -> 0360 -> 0365 -> 0370 -> 0204 | LH2 | Hazardous Classification Information | O | 4
/// 0300 -> 0350 -> 0360 -> 0365 -> 0370 -> 0205 | LH3 | Hazardous Material Shipping Name | O | 10
/// 0300 -> 0350 -> 0360 -> 0365 -> 0370 -> 0206 | LFH | Freeform Hazardous Material Information | O | 20
/// 0300 -> 0350 -> 0360 -> 0365 -> 0370 -> 0207 | LEP | EPA Required Data | O | 3
/// 0300 -> 0350 -> 0360 -> 0365 -> 0370 -> 0208 | LH4 | Canadian Dangerous Requirements | O | 1
/// 0300 -> 0350 -> 0360 -> 0365 -> 0370 -> 0209 | LHT | Transborder Hazardous Requirements | O | 3
/// 0300 -> LOOP ID - 0380 | 10 |  
/// 0300 -> 0380 -> 0210 | N7 | Equipment Details | O | 1
/// 0300 -> 0380 -> 0220 | N7A | Accessorial Equipment Details | O | 1
/// 0300 -> 0380 -> 0230 | N7B | Additional Equipment Details | O | 1
/// 0300 -> 0380 -> 0240 | MEA | Measurements | O | 1
/// 0300 -> 0380 -> 0250 | M7 | Seal Numbers | O | 2
/// 9010 | L3 | Total Weight and Charges | O | 1
/// 9020 | SE | Transaction Set Trailer | M | 1
#[derive(Debug, Default, Clone, Serialize, Deserialize, DisplayX12)]
pub struct _204 {
    pub st: ST,
    pub b2: B2,
    pub b2a: B2A,
    #[serde(skip_serializing_if = "Vec::is_empty")]
    pub l11: Vec<L11>,
    #[serde(skip_serializing_if = "Option::is_none")]
    pub g62: Option<G62>,
    #[serde(skip_serializing_if = "Option::is_none")]
    pub ms3: Option<MS3>,
    #[serde(skip_serializing_if = "Option::is_none")]
    pub at5: Option<AT5>,
    #[serde(skip_serializing_if = "Option::is_none")]
    pub pld: Option<PLD>,
    #[serde(skip_serializing_if = "Vec::is_empty")]
    pub lh6: Vec<LH6>,
    #[serde(skip_serializing_if = "Option::is_none")]
    pub nte: Option<NTE>,
    #[serde(default)]
    #[serde(skip_serializing_if = "Vec::is_empty")]
    pub loop_100: Vec<_204Loop100>,
    #[serde(default)]
    #[serde(skip_serializing_if = "Vec::is_empty")]
    pub loop_200: Vec<_204Loop200>,
    #[serde(default)]
    #[serde(skip_serializing_if = "Vec::is_empty")]
    pub loop_300: Vec<_204Loop300>,
    #[serde(skip_serializing_if = "Option::is_none")]
    pub l3: Option<L3>,
    pub se: SE,
}

impl<'a> Parser<&'a str, _204, nom::error::Error<&'a str>> for _204 {
    fn parse(input: &'a str) -> IResult<&'a str, _204> {
        let mut output = _204::default();
        let (rest, obj) = ST::parse(input)?;
        output.st = obj;
        let (rest, obj) = B2::parse(rest)?;
        output.b2 = obj;
        let (rest, obj) = B2A::parse(rest)?;
        output.b2a = obj;
        let (rest, obj) = many0(L11::parse).parse(rest)?;
        output.l11 = obj;
        let (rest, obj) = opt(G62::parse).parse(rest)?;
        output.g62 = obj;
        let (rest, obj) = opt(MS3::parse).parse(rest)?;
        output.ms3 = obj;
        let (rest, obj) = opt(AT5::parse).parse(rest)?;
        output.at5 = obj;
        let (rest, obj) = opt(PLD::parse).parse(rest)?;
        output.pld = obj;
        let (rest, obj) = many0(LH6::parse).parse(rest)?;
        output.lh6 = obj;
        let (rest, obj) = opt(NTE::parse).parse(rest)?;
        output.nte = obj;
        // loop 100
        let mut loop_100 = vec![];
        let mut loop_rest = rest;
        while peek(opt(N1::parse)).parse(loop_rest)?.1.is_some() {
            let (rest, n1) = opt(N1::parse).parse(loop_rest)?;
            let (rest, n2) = opt(N2::parse).parse(rest)?;
            let (rest, n3) = many0(N3::parse).parse(rest)?;
            let (rest, n4) = opt(N4::parse).parse(rest)?;
            let (rest, l11) = opt(L11::parse).parse(rest)?;
            let (rest, g61) = many0(G61::parse).parse(rest)?;
            loop_rest = rest;
            loop_100.push(_204Loop100 {
                n1,
                n2,
                n3,
                n4,
                l11,
                g61,
            });
        }
        let rest = loop_rest;
        output.loop_100 = loop_100;
        // loop 200
        let mut loop_200 = vec![];
        let mut loop_rest = rest;
        while peek(opt(N7::parse)).parse(loop_rest)?.1.is_some() {
            let (rest, n7) = opt(N7::parse).parse(loop_rest)?;
            let (rest, n7a) = opt(N7A::parse).parse(rest)?;
            let (rest, n7b) = opt(N7B::parse).parse(rest)?;
            let (rest, mea) = opt(MEA::parse).parse(rest)?;
            let (rest, m7) = opt(M7::parse).parse(rest)?;
            loop_rest = rest;
            loop_200.push(_204Loop200 {
                n7,
                n7a,
                n7b,
                mea,
                m7,
            });
        }
        let rest = loop_rest;
        output.loop_200 = loop_200;
        // loop 300
        let mut loop_300 = vec![];
        let mut loop_rest = rest;
        while peek(opt(S5::parse)).parse(loop_rest)?.1.is_some() {
            let (rest, s5) = S5::parse(loop_rest)?;
            let (rest, l11) = many0(L11::parse).parse(rest)?;
            let (rest, g62) = many0(G62::parse).parse(rest)?;
            let (rest, at8) = opt(AT8::parse).parse(rest)?;
            let (rest, lad) = many0(LAD::parse).parse(rest)?;
            let (rest, at5) = many0(AT5::parse).parse(rest)?;
            let (rest, pld) = opt(PLD::parse).parse(rest)?;
            let (rest, nte) = many0(NTE::parse).parse(rest)?;
            loop_rest = rest;
            // loop 310
            let mut loop_310 = vec![];
            while peek(opt(N1::parse)).parse(loop_rest)?.1.is_some() {
                let (rest, n1) = opt(N1::parse).parse(loop_rest)?;
                let (rest, n2) = opt(N2::parse).parse(rest)?;
                let (rest, n3) = many0(N3::parse).parse(rest)?;
                let (rest, n4) = opt(N4::parse).parse(rest)?;
                let (rest, g61) = many0(G61::parse).parse(rest)?;
                loop_rest = rest;
                loop_310.push(_204Loop310 {
                    n1,
                    n2,
                    n3,
                    n4,
                    g61,
                });
            }
            // loop 320
            let mut loop_320 = vec![];
            while peek(opt(L5::parse)).parse(loop_rest)?.1.is_some()
                || peek(opt(LH1::parse)).parse(loop_rest)?.1.is_some()
            {
                let (rest, l5) = opt(L5::parse).parse(loop_rest)?;
                let (rest, at8) = opt(AT8::parse).parse(rest)?;
                loop_rest = rest;
                // loop 325
                let mut loop_325 = vec![];
                while peek(opt(G61::parse)).parse(loop_rest)?.1.is_some()
                    || peek(opt(LH1::parse)).parse(loop_rest)?.1.is_some()
                {
                    let (rest, g61) = opt(G61::parse).parse(loop_rest)?;
                    let (rest, l11) = many0(L11::parse).parse(rest)?;
                    let (rest, lh6) = opt(LH6::parse).parse(rest)?;
                    loop_rest = rest;
                    // loop 330
                    let mut loop_330 = vec![];
                    while peek(opt(LH1::parse)).parse(loop_rest)?.1.is_some() {
                        let (rest, lh1) = opt(LH1::parse).parse(loop_rest)?;
                        let (rest, lh2) = many0(LH2::parse).parse(rest)?;
                        let (rest, lh3) = many0(LH3::parse).parse(rest)?;
                        let (rest, lfh) = many0(LFH::parse).parse(rest)?;
                        let (rest, lep) = many0(LEP::parse).parse(rest)?;
                        let (rest, lh4) = opt(LH4::parse).parse(rest)?;
                        let (rest, lht) = many0(LHT::parse).parse(rest)?;
                        loop_rest = rest;
                        loop_330.push(_204Loop330 {
                            lh1,
                            lh2,
                            lh3,
                            lfh,
                            lep,
                            lh4,
                            lht,
                        });
                    }
                    loop_325.push(_204Loop325 {
                        g61,
                        l11,
                        lh6,
                        loop_330,
                    });
                }
                loop_320.push(_204Loop320 { l5, at8, loop_325 });
            }
            // loop 380
            let mut loop_380 = vec![];
            while peek(opt(N7::parse)).parse(loop_rest)?.1.is_some() {
                let (rest, n7) = opt(N7::parse).parse(loop_rest)?;
                let (rest, n7a) = opt(N7A::parse).parse(rest)?;
                let (rest, n7b) = opt(N7B::parse).parse(rest)?;
                let (rest, mea) = opt(MEA::parse).parse(rest)?;
                let (rest, m7) = opt(M7::parse).parse(rest)?;
                loop_rest = rest;
                loop_380.push(_204Loop380 {
                    n7,
                    n7a,
                    n7b,
                    mea,
                    m7,
                });
            }
            loop_300.push(_204Loop300 {
                s5,
                l11,
                g62,
                at8,
                lad,
                at5,
                pld,
                nte,
                loop_310,
                loop_320,
                loop_350: vec![],
                loop_380,
            });
        }
        let rest = loop_rest;
        output.loop_300 = loop_300;
        let (rest, obj) = opt(L3::parse).parse(rest)?;
        output.l3 = obj;
        let (rest, obj) = SE::parse(rest)?;
        output.se = obj;
        Ok((rest, output))
    }
}

#[derive(Debug, Default, Clone, Serialize, Deserialize, DisplayX12)]
pub struct _204Loop100 {
    pub n1: Option<N1>,
    pub n2: Option<N2>,
    pub n3: Vec<N3>,
    pub n4: Option<N4>,
    pub l11: Option<L11>,
    pub g61: Vec<G61>,
}

#[derive(Debug, Default, Clone, Serialize, Deserialize, DisplayX12)]
pub struct _204Loop200 {
    pub n7: Option<N7>,
    pub n7a: Option<N7A>,
    pub n7b: Option<N7B>,
    pub mea: Option<MEA>,
    pub m7: Option<M7>,
}

#[derive(Debug, Default, Clone, Serialize, Deserialize, DisplayX12)]
pub struct _204Loop300 {
    pub s5: S5,
    pub l11: Vec<L11>,
    pub g62: Vec<G62>,
    pub at8: Option<AT8>,
    pub lad: Vec<LAD>,
    pub at5: Vec<AT5>,
    pub pld: Option<PLD>,
    pub nte: Vec<NTE>,
    pub loop_310: Vec<_204Loop310>,
    pub loop_320: Vec<_204Loop320>,
    pub loop_350: Vec<_204Loop350>,
    pub loop_380: Vec<_204Loop380>,
}

#[derive(Debug, Default, Clone, Serialize, Deserialize, DisplayX12)]
pub struct _204Loop310 {
    pub n1: Option<N1>,
    pub n2: Option<N2>,
    pub n3: Vec<N3>,
    pub n4: Option<N4>,
    pub g61: Vec<G61>,
}

#[derive(Debug, Default, Clone, Serialize, Deserialize, DisplayX12)]
pub struct _204Loop320 {
    pub l5: Option<L5>,
    pub at8: Option<AT8>,
    pub loop_325: Vec<_204Loop325>,
}

#[derive(Debug, Default, Clone, Serialize, Deserialize, DisplayX12)]
pub struct _204Loop325 {
    pub g61: Option<G61>,
    pub l11: Vec<L11>,
    pub lh6: Option<LH6>,
    pub loop_330: Vec<_204Loop330>,
}

#[derive(Debug, Default, Clone, Serialize, Deserialize, DisplayX12)]
pub struct _204Loop330 {
    pub lh1: Option<LH1>,
    pub lh2: Vec<LH2>,
    pub lh3: Vec<LH3>,
    pub lfh: Vec<LFH>,
    pub lep: Vec<LEP>,
    pub lh4: Option<LH4>,
    pub lht: Vec<LHT>,
}

#[derive(Debug, Default, Clone, Serialize, Deserialize, DisplayX12)]
pub struct _204Loop350 {
    pub oid: Option<OID>,
    pub g62: Vec<G62>,
    pub lad: Vec<LAD>,
    pub loop_360: Vec<_204Loop360>,
}

#[derive(Debug, Default, Clone, Serialize, Deserialize, DisplayX12)]
pub struct _204Loop360 {
    pub l5: Option<L5>,
    pub at8: Option<AT8>,
    pub loop_365: Vec<_204Loop365>,
}

#[derive(Debug, Default, Clone, Serialize, Deserialize, DisplayX12)]
pub struct _204Loop365 {
    pub g61: Option<G61>,
    pub l11: Vec<L11>,
    pub lh6: Vec<LH6>,
    pub loop_370: Vec<_204Loop370>,
}

#[derive(Debug, Default, Clone, Serialize, Deserialize, DisplayX12)]
pub struct _204Loop370 {
    pub lh1: Option<LH1>,
    pub lh2: Vec<LH2>,
    pub lh3: Vec<LH3>,
    pub lfh: Vec<LFH>,
    pub lep: Vec<LEP>,
    pub lh4: Option<LH4>,
    pub lht: Vec<LHT>,
}

#[derive(Debug, Default, Clone, Serialize, Deserialize, DisplayX12)]
pub struct _204Loop380 {
    pub n7: Option<N7>,
    pub n7a: Option<N7A>,
    pub n7b: Option<N7B>,
    pub mea: Option<MEA>,
    pub m7: Option<M7>,
}

/// 214 - Transportation Carrier Shipment Status Message
///
/// This Draft Standard for Trial Use contains the format and establishes the data contents of the Transportation Carrier Shipment Status Message Transaction Set (214) for use within the context of an Electronic Data Interchange (EDI) environment. This transaction set can be used by a transportation carrier to provide shippers, consignees, and their agents with the status of shipments in terms of dates, times, locations, route, identifying numbers, and conveyance.
///
/// POS | ID | NAME | REQ | MAX | REPEAT
/// 0010 | ST | Transaction Set Header | M | 1
/// 0020 | B10 | Beginning Segment for Transportation Carrier Shipment Status Message | M | 1
/// 0030 | L11 | Business Instructions and Reference Number | O | 300
/// 0035 | MAN | Marks and Numbers | O | 9999
/// 0040 | K1 | Remarks | O | 10
/// LOOP ID - 0100 | 10
/// 0100 -> 0050 | N1 | Name | O | 1
/// 0100 -> 0060 | N2 | Additional Name Information | O | 1
/// 0100 -> 0070 | N3 | Address Information | O | 2
/// 0100 -> 0080 | N4 | Geographic Location | O | 1
/// 0100 -> 0090 | G61 | Contact | O | 1
/// 0100 -> 0100 | G62 | Date/Time | O | 1
/// 0100 -> 0110 | L11 | Business Instructions and Reference Number | O | 10
/// 0120 | MS3 | Interline Information | O | 12
/// LOOP ID - 0200 | 999999
/// 0200 -> 0130 | LX | Assigned Number | O | 1
/// 0200 -> LOOP ID - 0205 | 10
/// 0200 -> 0205 -> 0140 | AT7 | Shipment Status Details | O | 1
/// 0200 -> 0205 -> 0143 | MS1 | Equipment, Shipment, or Real Property Location | O | 1
/// 0200 -> 0205 -> 0146 | MS2 | Equipment or Container Owner and Type | O | 1
/// 0200 -> 0150 | L11 | Business Instructions and Reference Number | O | 10
/// 0200 -> 0155 | MAN | Marks and Numbers | O | 9999
/// 0200 -> 0160 | Q7 | Lading Exception Code | O | 10
/// 0200 -> 0170 | K1 | Remarks | O | 10
/// 0200 -> 0180 | AT5 | Bill of Lading Handling Requirements | O | 10
/// 0200 -> 0200 | AT8 | Shipment Weight, Packaging and Quantity Data | O | 10
/// 0200 -> LOOP ID - 0210 | 999999
/// 0200 -> 0210 -> 0210 | CD3 | Carton (Package) Detail | O | 1
/// 0200 -> 0210 -> 0220 | L11 | Business Instructions and Reference Number | O | 20
/// 0200 -> 0210 -> LOOP ID - 0215 | 10
/// 0200 -> 0210 -> 0215 -> 0230 | AT7 | Shipment Status Details | O | 1
/// 0200 -> 0210 -> 0215 -> 0233 | MS1 | Equipment, Shipment, or Real Property Location | O | 1
/// 0200 -> 0210 -> 0215 -> 0236 | MS2 | Equipment or Container Owner and Type | O | 1
/// 0200 -> 0210 -> 0240 | NM1 | Individual or Organizational Name | O | 1
/// 0200 -> 0210 -> 0250 | Q7 | Lading Exception Code | O | 10
/// 0200 -> 0210 -> 0260 | AT8 | Shipment Weight, Packaging and Quantity Data | O | 1
/// 0200 -> 0210 -> 0265 | MAN | Marks and Numbers | O | 9999
/// 0200 -> 0210 -> LOOP ID - 0220 | 999999
/// 0200 -> 0210 -> 0220 -> 0270 | N1 | Name | O | 1
/// 0200 -> 0210 -> 0220 -> 0280 | N2 | Additional Name Information | O | 1
/// 0200 -> 0210 -> 0220 -> 0290 | N3 | Address Information | O | 3
/// 0200 -> 0210 -> 0220 -> 0300 | N4 | Geographic Location | O | 1
/// 0200 -> 0210 -> 0220 -> 0310 | L11 | Business Instructions and Reference Number | O | 10
/// 0200 -> LOOP ID - 0230 | 999999
/// 0200 -> 0230 -> 0320 | PRF | Purchase Order Reference | O | 1
/// 0200 -> 0230 -> LOOP ID - 0231 | 999999
/// 0200 -> 0230 -> 0231 -> 0330 | N1 | Name | O | 1
/// 0200 -> 0230 -> 0231 -> 0340 | N2 | Additional Name Information | O | 1
/// 0200 -> 0230 -> 0231 -> 0350 | N3 | Address Information | O | 2
/// 0200 -> 0230 -> 0231 -> 0360 | N4 | Geographic Location | O | 1
/// 0200 -> 0230 -> 0231 -> 0370 | L11 | Business Instructions and Reference Number | O | 10
/// 0200 -> 0230 -> LOOP ID - 0233 | 999999
/// 0200 -> 0230 -> 0233 -> 0380 | CD3 | Carton (Package) Detail | O | 1
/// 0200 -> 0230 -> 0233 -> 0390 | L11 | Business Instructions and Reference Number | O | 20
/// 0200 -> 0230 -> 0233 -> LOOP ID - 0240 | 10
/// 0200 -> 0230 -> 0233 -> 0240 -> 0400 | AT7 | Shipment Status Details | O | 1
/// 0200 -> 0230 -> 0233 -> 0240 -> 0402 | MS1 | Equipment, Shipment, or Real Property Location | O | 1
/// 0200 -> 0230 -> 0233 -> 0240 -> 0404 | MS2 | Equipment or Container Owner and Type | O | 1
/// 0200 -> 0230 -> 0233 -> 0405 | MAN | Marks and Numbers | O | 9999
/// 0200 -> LOOP ID - 0250 | 999999
/// 0200 -> 0250 -> 0410 | SPO | Shipment Purchase Order Detail | O | 1
/// 0200 -> 0250 -> 0420 | SDQ | Destination Quantity | O | 10
/// 0200 -> LOOP ID - 0260 | >1
/// 0200 -> 0260 -> 0423 | EFI | Electronic Format Identification | O | 1
/// 0200 -> 0260 -> 0426 | BIN | Binary Data | M | 1
/// 0610 | SE | Transaction Set Trailer | M | 1
#[derive(Debug, Default, Clone, Serialize, Deserialize, DisplayX12)]
pub struct _214 {
    pub st: ST,
    pub b10: B10,
    pub l11: Vec<L11>,
    pub man: Vec<MAN>,
    pub k1: Vec<K1>,
    pub loop_0100: Vec<_214Loop0100>,
    pub ms3: Vec<MS3>,
    pub loop_0200: Vec<_214Loop0200>,
    pub se: SE,
}

impl<'a> Parser<&'a str, _214, nom::error::Error<&'a str>> for _214 {
    fn parse(input: &'a str) -> IResult<&'a str, _214> {
        let mut output = _214::default();
        let (rest, obj) = ST::parse(input)?;
        output.st = obj;
        let (rest, obj) = B10::parse(rest)?;
        output.b10 = obj;
        let (rest, obj) = many0(L11::parse).parse(rest)?;
        output.l11 = obj;
        let (rest, obj) = many0(MAN::parse).parse(rest)?;
        output.man = obj;
        let (rest, obj) = many0(K1::parse).parse(rest)?;
        output.k1 = obj;
        // loop 100
        let mut loop_100 = vec![];
        let mut loop_rest = rest;
        while peek(opt(N1::parse)).parse(loop_rest)?.1.is_some() {
            let (rest, n1) = opt(N1::parse).parse(loop_rest)?;
            let (rest, n2) = opt(N2::parse).parse(rest)?;
            let (rest, n3) = many0(N3::parse).parse(rest)?;
            let (rest, n4) = opt(N4::parse).parse(rest)?;
            let (rest, g61) = opt(G61::parse).parse(rest)?;
            let (rest, g62) = opt(G62::parse).parse(rest)?;
            let (rest, l11) = many0(L11::parse).parse(rest)?;
            loop_rest = rest;
            loop_100.push(_214Loop0100 {
                n1,
                n2,
                n3,
                n4,
                g61,
                g62,
                l11,
            });
        }
        let rest = loop_rest;
        output.loop_0100 = loop_100;
        let (rest, obj) = many0(MS3::parse).parse(rest)?;
        output.ms3 = obj;
        // loop 200
        let mut loop_200 = vec![];
        loop_rest = rest;
        while peek(opt(LX::parse)).parse(loop_rest)?.1.is_some() {
            let (rest, lx) = LX::parse(loop_rest)?;
            // loop 0205
            let mut loop_0205 = vec![];
            loop_rest = rest;
            while peek(opt(AT7::parse)).parse(loop_rest)?.1.is_some() {
                let (rest, at7) = AT7::parse(loop_rest)?;
                let (rest, ms1) = opt(MS1::parse).parse(rest)?;
                let (rest, ms2) = opt(MS2::parse).parse(rest)?;
                loop_rest = rest;
                loop_0205.push(_214Loop0205 { at7, ms1, ms2 });
            }
            let rest = loop_rest;
            let (rest, l11) = many0(L11::parse).parse(rest)?;
            let (rest, man) = many0(MAN::parse).parse(rest)?;
            let (rest, q7) = many0(Q7::parse).parse(rest)?;
            let (rest, k1) = many0(K1::parse).parse(rest)?;
            let (rest, at5) = many0(AT5::parse).parse(rest)?;
            let (rest, at8) = many0(AT8::parse).parse(rest)?;
            loop_rest = rest;
            // loop 0210
            // loop 0230
            // loop 0250
            // loop 0260
            loop_200.push(_214Loop0200 {
                lx,
                loop_0205,
                l11,
                man,
                q7,
                k1,
                at5,
                at8,
                loop_0210: vec![],
                loop_0230: vec![],
                loop_0250: vec![],
                loop_0260: vec![],
            });
        }
        let rest = loop_rest;
        output.loop_0200 = loop_200;

        let (rest, obj) = SE::parse(rest)?;
        output.se = obj;
        Ok((rest, output))
    }
}

#[derive(Debug, Default, Clone, Serialize, Deserialize, DisplayX12)]
pub struct _214Loop0100 {
    pub n1: Option<N1>,
    pub n2: Option<N2>,
    pub n3: Vec<N3>,
    pub n4: Option<N4>,
    pub g61: Option<G61>,
    pub g62: Option<G62>,
    pub l11: Vec<L11>,
}

#[derive(Debug, Default, Clone, Serialize, Deserialize, DisplayX12)]
pub struct _214Loop0200 {
    pub lx: LX,
    pub loop_0205: Vec<_214Loop0205>,
    pub l11: Vec<L11>,
    pub man: Vec<MAN>,
    pub q7: Vec<Q7>,
    pub k1: Vec<K1>,
    pub at5: Vec<AT5>,
    pub at8: Vec<AT8>,
    pub loop_0210: Vec<_214Loop0210>,
    pub loop_0230: Vec<_214Loop0230>,
    pub loop_0250: Vec<_214Loop0250>,
    pub loop_0260: Vec<_214Loop0260>,
}

#[derive(Debug, Default, Clone, Serialize, Deserialize, DisplayX12)]
pub struct _214Loop0205 {
    pub at7: AT7,
    pub ms1: Option<MS1>,
    pub ms2: Option<MS2>,
}

#[derive(Debug, Default, Clone, Serialize, Deserialize, DisplayX12)]
pub struct _214Loop0210 {
    pub cd3: Option<CD3>,
    pub l11: Vec<L11>,
    pub loop_0215: Vec<_214Loop0210Loop0215>,
    pub nm1: Option<NM1>,
    pub q7: Vec<Q7>,
    pub at8: Option<AT8>,
    pub man: Vec<MAN>,
    pub loop_0220: Vec<_214Loop0210Loop0220>,
}

#[derive(Debug, Default, Clone, Serialize, Deserialize, DisplayX12)]
pub struct _214Loop0210Loop0215 {
    pub at7: Option<AT7>,
    pub ms1: Option<MS1>,
    pub ms2: Option<MS2>,
}

#[derive(Debug, Default, Clone, Serialize, Deserialize, DisplayX12)]
pub struct _214Loop0210Loop0220 {
    pub n1: Option<N1>,
    pub n2: Option<N2>,
    pub n3: Vec<N3>,
    pub n4: Option<N4>,
    pub l11: Vec<L11>,
}

#[derive(Debug, Default, Clone, Serialize, Deserialize, DisplayX12)]
pub struct _214Loop0230 {
    pub prf: Option<PRF>,
    pub loop_0231: Vec<_214Loop0231>,
    pub loop_0233: Vec<_214Loop0233>,
}
#[derive(Debug, Default, Clone, Serialize, Deserialize, DisplayX12)]
pub struct _214Loop0231 {
    pub n1: Option<N1>,
    pub n2: Option<N2>,
    pub n3: Vec<N3>,
    pub n4: Option<N4>,
    pub l11: Vec<L11>,
}

#[derive(Debug, Default, Clone, Serialize, Deserialize, DisplayX12)]
pub struct _214Loop0233 {
    pub cd3: Option<CD3>,
    pub l11: Vec<L11>,
    pub loop_0240: Vec<_214Loop0240>,
}

#[derive(Debug, Default, Clone, Serialize, Deserialize, DisplayX12)]
pub struct _214Loop0240 {
    pub at7: Option<AT7>,
    pub ms1: Option<MS1>,
    pub ms2: Option<MS2>,
}

#[derive(Debug, Default, Clone, Serialize, Deserialize, DisplayX12)]
pub struct _214Loop0250 {
    pub spo: Option<SPO>,
    pub sdq: Option<SDQ>,
}

#[derive(Debug, Default, Clone, Serialize, Deserialize, DisplayX12)]
pub struct _214Loop0260 {
    pub efi: Option<EFI>,
    pub bin: BIN,
}

/// 301 Confirmation (Ocean)
#[derive(Serialize, Deserialize, Clone, Default, Debug, DisplayX12)]
pub struct _301 {
    pub st: ST,
    pub b1: B1,
    pub y3: Y3,
    pub loop_y4: Vec<_301LoopY4>,
    pub n9: Vec<N9>,
    pub r2a: Vec<R2A>,
    pub loop_n1: Vec<_301LoopN1>,
    pub loop_r4: Vec<_301LoopR4>,
    pub w09: Option<W09>,
    pub h3: Option<H3>,
    pub ea: Vec<EA>,
    pub loop_lx: Vec<_301LoopLx>,
    pub v1: Vec<V1>,
    pub v9: Vec<V9>,
    pub se: SE,
}

impl<'a> Parser<&'a str, _301, nom::error::Error<&'a str>> for _301 {
    fn parse(input: &'a str) -> IResult<&'a str, _301> {
        let mut output = _301::default();
        let (rest, obj) = ST::parse(input)?;
        output.st = obj;
        let (rest, obj) = B1::parse(rest)?;
        output.b1 = obj;
        let (rest, obj) = Y3::parse(rest)?;
        output.y3 = obj;
        // loop y4
        let mut loop_y4 = vec![];
        let mut loop_rest = rest;
        while peek(opt(Y4::parse)).parse(loop_rest)?.1.is_some()
            || peek(opt(W09::parse)).parse(loop_rest)?.1.is_some()
        {
            let (rest, y4) = opt(Y4::parse).parse(loop_rest)?;
            let (rest, w09) = opt(W09::parse).parse(rest)?;
            loop_rest = rest;
            loop_y4.push(_301LoopY4 { y4, w09 });
        }
        let rest = loop_rest;
        output.loop_y4 = loop_y4;
        let (rest, obj) = many0(N9::parse).parse(rest)?;
        output.n9 = obj;
        let (rest, obj) = many0(R2A::parse).parse(rest)?;
        output.r2a = obj;
        // loop n1
        let mut loop_n1 = vec![];
        let mut loop_rest = rest;
        while peek(opt(N1::parse)).parse(loop_rest)?.1.is_some() {
            println!("n1");
            let (rest, n1) = opt(N1::parse).parse(loop_rest)?;
            let (rest, n2) = opt(N2::parse).parse(rest)?;
            let (rest, n3) = opt(N3::parse).parse(rest)?;
            let (rest, n4) = opt(N4::parse).parse(rest)?;
            let (rest, g61) = opt(G61::parse).parse(rest)?;
            loop_rest = rest;
            loop_n1.push(_301LoopN1 {
                n1,
                n2,
                n3,
                n4,
                g61,
            });
        }
        let rest = loop_rest;
        output.loop_n1 = loop_n1;
        // loop r4
        let mut loop_r4 = vec![];
        let mut loop_rest = rest;
        while peek(opt(R4::parse)).parse(loop_rest)?.1.is_some() {
            let (rest, r4) = R4::parse(loop_rest)?;
            let (rest, dtm) = many0(DTM::parse).parse(rest)?;
            loop_rest = rest;
            loop_r4.push(_301LoopR4 { r4, dtm });
        }
        let rest = loop_rest;
        output.loop_r4 = loop_r4;
        let (rest, obj) = opt(W09::parse).parse(rest)?;
        output.w09 = obj;
        let (rest, obj) = opt(H3::parse).parse(rest)?;
        output.h3 = obj;
        let (rest, obj) = many0(EA::parse).parse(rest)?;
        output.ea = obj;
        // loop lx
        let mut loop_lx = vec![];
        let mut loop_rest = rest;
        while peek(opt(LX::parse)).parse(loop_rest)?.1.is_some()
            || peek(opt(W09::parse)).parse(loop_rest)?.1.is_some()
        {
            let (rest, lx) = LX::parse(loop_rest)?;
            let (rest, n7) = opt(N7::parse).parse(rest)?;
            let (rest, w09) = opt(W09::parse).parse(rest)?;
            let (rest, k1) = many0(K1::parse).parse(rest)?;
            let (rest, l0) = opt(L0::parse).parse(rest)?;
            let (rest, l5) = opt(L5::parse).parse(rest)?;
            let (rest, l4) = opt(L4::parse).parse(rest)?;
            let (rest, l1) = opt(L1::parse).parse(rest)?;
            loop_rest = rest;
            // loop h1
            let mut loop_h1 = vec![];
            while peek(opt(H1::parse)).parse(loop_rest)?.1.is_some() {
                let (rest, h1) = opt(H1::parse).parse(loop_rest)?;
                let (rest, h2) = many0(H2::parse).parse(rest)?;
                loop_rest = rest;
                loop_h1.push(_301LoopLxLoopH1 { h1, h2 });
            }
            loop_lx.push(_301LoopLx {
                lx,
                n7,
                w09,
                k1,
                l0,
                l5,
                l4,
                l1,
                loop_h1,
            });
        }
        let rest = loop_rest;
        output.loop_lx = loop_lx;
        let (rest, obj) = many0(V1::parse).parse(rest)?;
        output.v1 = obj;
        let (rest, obj) = many0(V9::parse).parse(rest)?;
        output.v9 = obj;
        let (rest, obj) = SE::parse(rest)?;
        output.se = obj;
        Ok((rest, output))
    }
}

#[derive(Serialize, Deserialize, Clone, Default, Debug, DisplayX12)]
pub struct _301LoopLx {
    pub lx: LX,
    pub n7: Option<N7>,
    pub w09: Option<W09>,
    pub k1: Vec<K1>,
    pub l0: Option<L0>,
    pub l5: Option<L5>,
    pub l4: Option<L4>,
    pub l1: Option<L1>,
    pub loop_h1: Vec<_301LoopLxLoopH1>,
}

#[derive(Serialize, Deserialize, Clone, Default, Debug, DisplayX12)]
pub struct _301LoopY4 {
    pub y4: Option<Y4>,
    pub w09: Option<W09>,
}

#[derive(Serialize, Deserialize, Clone, Default, Debug, DisplayX12)]
pub struct _301LoopN1 {
    pub n1: Option<N1>,
    pub n2: Option<N2>,
    pub n3: Option<N3>,
    pub n4: Option<N4>,
    pub g61: Option<G61>,
}

#[derive(Serialize, Deserialize, Clone, Default, Debug, DisplayX12)]
pub struct _301LoopLxLoopH1 {
    pub h1: Option<H1>,
    pub h2: Vec<H2>,
}

#[derive(Serialize, Deserialize, Clone, Default, Debug, DisplayX12)]
pub struct _301LoopR4 {
    pub r4: R4,
    #[serde(default)]
    #[serde(skip_serializing_if = "Vec::is_empty")]
    pub dtm: Vec<DTM>,
}

/// 309 - U.S. Customs Manifest
///
/// This Draft Standard for Trial Use contains the format and establishes the data contents of the U.S. Customs Manifest Transaction Set (309) for use within the context of an Electronic Data Interchange (EDI) environment. The transaction set can be used by carriers, terminal operators, port authorities, or service centers to provide U.S. Customs with manifest data on cargo arriving in or departing from the U.S. on oceangoing vessels, railroad trains, or other types of conveyances. The transaction set can be also used by carriers to provide terminal operators, port authorities, or service centers with manifest data on cargo arriving at their facilities via the conveyances mentioned above.
/// POS | ID | NAME | REQ | MAX | REPEAT
/// ----|----|------|-----|-----|-------
/// 0010 | ST | Transaction Set Header | M | 1
/// 0020 | M10 | Manifest Identifying Information | M | 1
/// LOOP ID - P4 | 20
/// P4 -> 0040 | P4 | U.S. Port Information | M | 1
/// P4 -> LOOP ID - LX | 9999 |  
/// P4 -> LX -> 0060 | LX | Assigned Number | M | 1
/// P4 -> LX -> 0070 | M13 | Manifest Amendment Details | O | 1
/// P4 -> LX -> 0080 | M11 | Manifest Bill of Lading Details | O | 1
/// P4 -> LX -> 0085 | N9 | Reference Identification | O | 999
/// P4 -> LX -> LOOP ID - N1 | 5 |   |  
/// P4 -> LX -> N1 -> 0100 | N1 | Name | O | 1
/// P4 -> LX -> N1 -> 0110 | N3 | Address Information | O | 2
/// P4 -> LX -> N1 -> 0120 | N4 | Geographic Location | O | 1
/// P4 -> LX -> N1 -> 0123 | DTM | Date/Time Reference | O | 1
/// P4 -> LX -> N1 -> 0125 | PER | Administrative Communications Contact | O | 1
/// P4 -> LX -> LOOP ID - M12 | 1 |   |  
/// P4 -> LX -> M12 -> 0130 | M12 | In-bond Identifying Information | O | 1
/// P4 -> LX -> M12 -> 0135 | P5 | Port Information | O | 5
/// P4 -> LX -> LOOP ID - VID | 999 |   |  
/// P4 -> LX -> VID -> 0150 | VID | Conveyance Identification | O | 1
/// P4 -> LX -> VID -> 0155 | VC | Motor Vehicle Control | O | 21
/// P4 -> LX -> VID -> LOOP ID - N10 | 999 |   |   |  
/// P4 -> LX -> VID -> N10 -> 0160 | N10 | Quantity and Description | O | 1
/// P4 -> LX -> VID -> N10 -> LOOP ID - H1 | 10 |   |   |   |  
/// P4 -> LX -> VID -> N10 -> H1 -> 0165 | H1 | Hazardous Material | O | 1
/// P4 -> LX -> VID -> N10 -> H1 -> 0166 | H2 | Additional Hazardous Material Description | O | 99
/// 0200 | SE | Transaction Set Trailer | M | 1
#[derive(Serialize, Deserialize, Clone, Default, Debug, DisplayX12)]
pub struct _309 {
    pub st: ST,
    pub m10: M10,
    pub loop_p4: Vec<_309LoopP4>,
    pub se: SE,
}

impl<'a> Parser<&'a str, _309, nom::error::Error<&'a str>> for _309 {
    fn parse(input: &'a str) -> IResult<&'a str, _309> {
        let mut output = _309::default();
        let (rest, obj) = ST::parse(input)?;
        output.st = obj;
        let (rest, obj) = M10::parse(rest)?;
        output.m10 = obj;
        // loop p4
        let mut loop_p4 = vec![];
        let mut loop_rest = rest;
        while peek(opt(P4::parse)).parse(loop_rest)?.1.is_some() {
            let (rest, p4) = P4::parse(loop_rest)?;
            loop_rest = rest;
            // loop lx
            let mut loop_lx = vec![];
            while peek(opt(LX::parse)).parse(loop_rest)?.1.is_some() {
                let (rest, lx) = LX::parse(loop_rest)?;
                let (rest, m13) = opt(M13::parse).parse(rest)?;
                let (rest, m11) = opt(M11::parse).parse(rest)?;
                let (rest, n9) = many0(N9::parse).parse(rest)?;
                loop_rest = rest;
                // loop n1
                let mut loop_n1 = vec![];
                while peek(opt(N1::parse)).parse(loop_rest)?.1.is_some() {
                    let (rest, n1) = opt(N1::parse).parse(loop_rest)?;
                    let (rest, n3) = opt(N3::parse).parse(rest)?;
                    let (rest, n4) = opt(N4::parse).parse(rest)?;
                    let (rest, dtm) = opt(DTM::parse).parse(rest)?;
                    let (rest, per) = opt(PER::parse).parse(rest)?;
                    loop_rest = rest;
                    loop_n1.push(_309LoopN1 {
                        n1,
                        n3,
                        n4,
                        dtm,
                        per,
                    });
                }
                // loop m12
                let mut loop_m12 = vec![];
                while peek(opt(M12::parse)).parse(loop_rest)?.1.is_some() {
                    let (rest, m12) = opt(M12::parse).parse(loop_rest)?;
                    let (rest, r4) = many0(R4::parse).parse(rest)?;
                    loop_rest = rest;
                    loop_m12.push(_309LoopM12 { m12, r4 });
                }
                // loop vid
                let mut loop_vid = vec![];
                while peek(opt(VID::parse)).parse(loop_rest)?.1.is_some() {
                    let (rest, vid) = opt(VID::parse).parse(loop_rest)?;
                    let (rest, m7) = many0(M7::parse).parse(rest)?;
                    loop_rest = rest;
                    // loop n10
                    let mut loop_n10 = vec![];
                    while peek(opt(N10::parse)).parse(loop_rest)?.1.is_some() {
                        let (rest, n10) = opt(N10::parse).parse(loop_rest)?;
                        let (rest, vc) = many0(VC::parse).parse(rest)?;
                        loop_rest = rest;
                        // loop h1
                        let mut loop_h1 = vec![];
                        while peek(opt(H1::parse)).parse(loop_rest)?.1.is_some() {
                            let (rest, h1) = opt(H1::parse).parse(loop_rest)?;
                            let (rest, h2) = many0(H2::parse).parse(rest)?;
                            loop_rest = rest;
                            loop_h1.push(_309LoopH1 { h1, h2 });
                        }
                        loop_n10.push(_309LoopN10 { n10, vc, loop_h1 });
                    }
                    loop_vid.push(_309LoopVID { vid, m7, loop_n10 });
                }
                loop_lx.push(_309LoopLX {
                    lx,
                    m13,
                    m11,
                    n9,
                    loop_n1,
                    loop_m12,
                    loop_vid,
                });
            }
            loop_p4.push(_309LoopP4 { p4, loop_lx });
        }
        output.loop_p4 = loop_p4;
        let rest = loop_rest;
        let (rest, obj) = SE::parse(rest)?;
        output.se = obj;
        Ok((rest, output))
    }
}

#[derive(Serialize, Deserialize, Clone, Default, Debug, DisplayX12)]
pub struct _309LoopP4 {
    pub p4: P4,
    pub loop_lx: Vec<_309LoopLX>,
}

#[derive(Serialize, Deserialize, Clone, Default, Debug, DisplayX12)]
pub struct _309LoopLX {
    pub lx: LX,
    pub m13: Option<M13>,
    pub m11: Option<M11>,
    pub n9: Vec<N9>,
    pub loop_n1: Vec<_309LoopN1>,
    pub loop_m12: Vec<_309LoopM12>,
    pub loop_vid: Vec<_309LoopVID>,
}

#[derive(Serialize, Deserialize, Clone, Default, Debug, DisplayX12)]
pub struct _309LoopN1 {
    pub n1: Option<N1>,
    pub n3: Option<N3>,
    pub n4: Option<N4>,
    pub dtm: Option<DTM>,
    pub per: Option<PER>,
}

#[derive(Serialize, Deserialize, Clone, Default, Debug, DisplayX12)]
pub struct _309LoopM12 {
    pub m12: Option<M12>,
    pub r4: Vec<R4>,
}

#[derive(Serialize, Deserialize, Clone, Default, Debug, DisplayX12)]
pub struct _309LoopVID {
    pub vid: Option<VID>,
    pub m7: Vec<M7>,
    pub loop_n10: Vec<_309LoopN10>,
}

#[derive(Serialize, Deserialize, Clone, Default, Debug, DisplayX12)]
pub struct _309LoopN10 {
    pub n10: Option<N10>,
    pub vc: Vec<VC>,
    pub loop_h1: Vec<_309LoopH1>,
}

#[derive(Serialize, Deserialize, Clone, Default, Debug, DisplayX12)]
pub struct _309LoopH1 {
    pub h1: Option<H1>,
    pub h2: Vec<H2>,
}

/// 310 - Freight Receipt and Invoice (Ocean)
///
/// This Draft Standard for Trial Use contains the format and establishes the data contents of the Freight Receipt and Invoice (Ocean) Transaction Set (310) for use within the context of an Electronic Data Interchange (EDI) environment. The transaction set can be used to provide ocean bill of lading information. It is sent by ocean carriers to interested parties and can be used as the receipt for the shipment; to substitute for a paper bill of lading where the parties have agreed that a paper bill of lading is not necessary; to allow shipper or forwarder to verify bill of lading information before an original is printed and released; for information purposes, i.e., as a bill of lading copy; by the carrier to convey manifest information to a terminal operator; and as an invoice for freight.
///
/// POS | ID | NAME | REQ | MAX | REPEAT
/// ----|----|------|-----|-----|-------
/// 010 | ST | Transaction Set Header | M | 1
/// 020 | B3 | Beginning Segment for Carrier's Invoice | M | 1
/// 030 | B2A | Set Purpose | O | 1
/// 040 | Y6 | Authentication | O | 2
/// 050 | G3 | Compensation Information | O | 1
/// 060 | N9 | Reference Identification | O | 15
/// 070 | V1 | Vessel Identification | M | 2
/// 080 | M0 | Letter of Credit Reference | O | 1
/// 090 | M1 | Insurance | O | 5
/// 100 | C2 | Bank ID | O | 1
/// 110 | C3 | Currency | O | 1
/// 120 | Y2 | Container Details | O | 10
/// LOOP ID - N1 | 10
/// N1 -> 130 | N1 | Name | M | 1
/// N1 -> 140 | N2 | Additional Name Information | O | 1
/// N1 -> 150 | N3 | Address Information | O | 2
/// N1 -> 160 | N4 | Geographic Location | O | 1
/// 170 | G61 | Contact | O | 3
/// LOOP ID - R4 | 20
/// R4 -> 180 | R4 | Port or Terminal | M | 1
/// R4 -> 190 | DTM | Date/Time Reference | O | 15
/// 199 | R2A | Route Information with Preference | O | 25
/// 200 | R2 | Route Information | O | 13
/// 210 | K1 | Remarks | O | 12
/// 220 | H3 | Special Handling Instructions | O | 6
/// 230 | L5 | Description, Marks and Numbers | O | 1 |
/// LOOP ID - C8 | 20
/// C8 -> 240 | C8 | Certifications and Clauses | O | 1
/// C8 -> 250 | C8C| Certifications Clauses Continuation | O | 5
/// LOOP ID - LX | 999
/// LX -> 010 | LX | Assigned Number | M | 1 |
/// LX -> LOOP ID - N7 | 999
/// LX -> N7 -> 020 | N7 | Equipment Details | O | 1 |
/// LX -> N7 -> 025 | QTY | Quantity | O | 1 |
/// LX -> N7 -> 030 | V4 | Cargo Location Reference | O | 1 |
/// LX -> N7 -> 040 | N12 | Equipment Environment | O | 1 |
/// LX -> N7 -> 050 | M7 | Seal Numbers | O | 5 |
/// LX -> N7 -> 060 | W09 | Equipment and Temperature | O | 1 |
/// LX -> N7 -> LOOP ID - L1 | 20
/// LX -> N7 -> L1 -> 070 | L1 | Rate and Charges | O | 1 |
/// LX -> N7 -> L1 -> 080 | C3 | Currency | O | 1 |
/// LX -> N7 -> 090 | L7 | Tariff Reference | O | 1 |
/// LX -> N7 -> 100 | X1 | Export License | O | 1 |
/// LX -> N7 -> 110 | X2 | Import License | O | 1 |
/// LX -> N7 -> 120 | N9 | Reference Identification | O | 3 |
/// LX -> N7 -> LOOP ID - H1 | 10
/// LX -> N7 -> H1 -> 130 | H1 | Hazardous Material | O | 1 |
/// LX -> N7 -> H1 -> 140 | H2 | Additional Hazardous Material Description | O | 10 |
/// LX -> LOOP ID - L0 | 120
/// LX -> L0 -> 150 | L0 | Line Item - Quantity and Weight | O | 1 |
/// LX -> L0 -> 160 | L5 | Description, Marks and Numbers | O | 999 |
/// LX -> L0 ->  |  | LOOP ID - L1 | 20
/// LX -> L0 -> L1 -> 170 | L1 | Rate and Charges | O | 1 |
/// LX -> L0 -> L1 -> 180 | C3 | Currency | O | 1 |
/// LX -> L0 -> 190 | L7 | Tariff Reference | O | 1 |
/// LX -> L0 -> 200 | X1 | Export License | O | 1 |
/// LX -> L0 -> 210 | X2 | Import License | O | 1 |
/// LX -> L0 -> LOOP ID - C8 | 20
/// LX -> L0 -> C8 -> 220 | C8 | Certifications and Clauses | O | 1 |
/// LX -> L0 -> C8C -> 221 | C8C | Certifications Clauses Continuation | O | 5 |
/// LX -> L0 -> LOOP ID - H1 | 10
/// LX -> L0 -> H1 -> 230 | H1 | Hazardous Material | O | 1 |
/// LX -> L0 -> H1 -> 240 | H2 | Additional Hazardous Material Description | O | 10
/// 010 | L3 | Total Weight and Charges | M | 1  
/// 020 | PWK | Paperwork | O | 25  
/// LOOP ID - L1 | 20
/// L1 -> 030 | L1 | Rate and Charges | O | 1  
/// L1 -> 040 | C3 | Currency | O | 1
/// 050 | V9 | Event Detail | O | 10  
/// 055 | C8 | Certifications and Clauses | O | 20  
/// 060 | K1 | Remarks | O | 999  
/// 070 | L11 | Business Instructions and Reference Number | O | 1  
/// 080 | SE | Transaction Set Trailer | M | 1 |
#[derive(Serialize, Deserialize, Clone, Default, Debug, PartialEq, Eq, DisplayX12)]
pub struct _310 {
    pub st: ST,
    pub b3: B3,
    pub b2a: Option<B2A>,
    #[serde(default)]
    pub y6: Vec<Y6>,
    pub g3: Option<G3>,
    #[serde(default)]
    pub n9: Vec<N9>,
    #[serde(default)]
    pub v1: Vec<V1>,
    pub m0: Option<M0>,
    #[serde(default)]
    pub m1: Vec<M1>,
    pub c2: Option<C2>,
    pub c3: Option<C3>,
    #[serde(default)]
    pub y2: Vec<Y2>,
    #[serde(default)]
    pub loop_n1: Vec<_310LoopN1>,
    #[serde(default)]
    pub g61: Vec<G61>,
    #[serde(default)]
    pub loop_r4: Vec<_310LoopR4>,
    #[serde(default)]
    pub r2a: Vec<R2A>,
    #[serde(default)]
    pub r2: Vec<R2>,
    /// heading remarks
    #[serde(default)]
    pub k1: Vec<K1>,
    #[serde(default)]
    pub h3: Vec<H3>,
    pub l5: Option<L5>,
    #[serde(default)]
    pub loop_c8: Vec<_310LoopC8>,
    #[serde(default)]
    pub loop_lx: Vec<_310LoopLX>,
    pub l3: L3,
    #[serde(default)]
    pub pwk: Vec<PWK>,
    #[serde(default)]
    pub loop_l1: Vec<_310LoopL1>,
    pub v9: Vec<V9>,
    pub c8: Vec<C8>,
    ///TODO summary remarks
    pub k1_2: Vec<K1>,
    pub l11: Option<L11>,
    pub se: SE,
}

impl<'a> Parser<&'a str, _310, nom::error::Error<&'a str>> for _310 {
    fn parse(input: &'a str) -> IResult<&'a str, _310> {
        let (rest, st) = ST::parse(input)?;
        let (rest, b3) = B3::parse(rest)?;
        let (rest, b2a) = opt(B2A::parse).parse(rest)?;
        let (rest, y6) = many0(Y6::parse).parse(rest)?;
        let (rest, g3) = opt(G3::parse).parse(rest)?;
        let (rest, n9) = many0(N9::parse).parse(rest)?;
        let (rest, v1) = many0(V1::parse).parse(rest)?;
        let (rest, m0) = opt(M0::parse).parse(rest)?;
        let (rest, m1) = many0(M1::parse).parse(rest)?;
        let (rest, c2) = opt(C2::parse).parse(rest)?;
        let (rest, c3) = opt(C3::parse).parse(rest)?;
        let (rest, y2) = many0(Y2::parse).parse(rest)?;
        // n1 loop
        let mut loop_n1 = vec![];
        let mut loop_rest = rest;
        while peek(opt(N1::parse)).parse(loop_rest)?.1.is_some() {
            let (rest, n1) = N1::parse(loop_rest)?;
            let (rest, n2) = opt(N2::parse).parse(rest)?;
            let (rest, n3) = opt(N3::parse).parse(rest)?;
            let (rest, n4) = opt(N4::parse).parse(rest)?;
            loop_rest = rest;
            loop_n1.push(_310LoopN1 { n1, n2, n3, n4 });
        }
        let rest = loop_rest;
        let (rest, g61) = many0(G61::parse).parse(rest)?;
        // loop r4
        let mut loop_r4 = vec![];
        let mut loop_rest = rest;
        while peek(opt(R4::parse)).parse(loop_rest)?.1.is_some() {
            let (rest, r4) = R4::parse(loop_rest)?;
            let (rest, dtm) = opt(DTM::parse).parse(rest)?;
            loop_rest = rest;
            loop_r4.push(_310LoopR4 { r4, dtm });
        }
        let rest = loop_rest;
        let (rest, r2a) = many0(R2A::parse).parse(rest)?;
        let (rest, r2) = many0(R2::parse).parse(rest)?;
        let (rest, k1) = many0(K1::parse).parse(rest)?;
        let (rest, h3) = many0(H3::parse).parse(rest)?;
        let (rest, l5) = opt(L5::parse).parse(rest)?;
        // loop c8
        let mut loop_c8 = vec![];
        let mut loop_rest = rest;
        while peek(opt(C8::parse)).parse(loop_rest)?.1.is_some() {
            let (rest, c8) = opt(C8::parse).parse(loop_rest)?;
            let (rest, c8c) = many0(C8C::parse).parse(rest)?;
            loop_rest = rest;
            loop_c8.push(_310LoopC8 { c8, c8c });
        }
        let rest = loop_rest;
        // loop lx
        let mut loop_lx = vec![];
        let mut loop_rest = rest;
        while peek(opt(LX::parse)).parse(loop_rest)?.1.is_some() {
            let (rest, lx) = LX::parse(loop_rest)?;
            loop_rest = rest;
            // loop n7
            let mut loop_n7 = vec![];
            while peek(opt(N7::parse)).parse(loop_rest)?.1.is_some()
                || peek(opt(L1::parse)).parse(loop_rest)?.1.is_some()
            {
                let (rest, n7) = opt(N7::parse).parse(loop_rest)?;
                let (rest, qty) = opt(QTY::parse).parse(rest)?;
                let (rest, v4) = opt(V4::parse).parse(rest)?;
                let (rest, n12) = opt(N12::parse).parse(rest)?;
                let (rest, m7) = many0(M7::parse).parse(rest)?;
                let (rest, w09) = opt(W09::parse).parse(rest)?;
                // loop l1
                let mut loop_l1 = vec![];
                loop_rest = rest;
                while peek(opt(L1::parse)).parse(loop_rest)?.1.is_some() {
                    let (rest, l1) = opt(L1::parse).parse(loop_rest)?;
                    let (rest, c3) = opt(C3::parse).parse(rest)?;
                    loop_rest = rest;
                    loop_l1.push(_310LoopL1 { l1, c3 });
                }
                let (rest, l7) = opt(L7::parse).parse(loop_rest)?;
                let (rest, x1) = opt(X1::parse).parse(rest)?;
                let (rest, x2) = opt(X2::parse).parse(rest)?;
                let (rest, n9) = many0(N9::parse).parse(rest)?;
                loop_rest = rest;
                loop_n7.push(_310LoopN7 {
                    n7,
                    qty,
                    v4,
                    n12,
                    m7,
                    w09,
                    loop_l1,
                    l7,
                    x1,
                    x2,
                    n9,
                    loop_h1: vec![],
                });
            }
            // loop l0
            let mut loop_l0 = vec![];
            while peek(opt(L0::parse)).parse(loop_rest)?.1.is_some() {
                let (rest, l0) = opt(L0::parse).parse(loop_rest)?;
                let (rest, l5) = many0(L5::parse).parse(rest)?;
                loop_rest = rest;
                // loop l1
                let mut loop_l1 = vec![];
                while peek(opt(L1::parse)).parse(loop_rest)?.1.is_some() {
                    let (rest, l1) = opt(L1::parse).parse(loop_rest)?;
                    let (rest, c3) = opt(C3::parse).parse(rest)?;
                    loop_rest = rest;
                    loop_l1.push(_310LoopL1 { l1, c3 });
                }
                // loop c8
                let mut loop_c8 = vec![];
                while peek(opt(C8::parse)).parse(loop_rest)?.1.is_some() {
                    let (rest, c8) = opt(C8::parse).parse(loop_rest)?;
                    let (rest, c8c) = many0(C8C::parse).parse(rest)?;
                    loop_rest = rest;
                    loop_c8.push(_310LoopC8 { c8, c8c });
                }
                // loop h1
                let mut loop_h1 = vec![];
                while peek(opt(H1::parse)).parse(loop_rest)?.1.is_some() {
                    let (rest, h1) = opt(H1::parse).parse(loop_rest)?;
                    let (rest, h2) = many0(H2::parse).parse(rest)?;
                    loop_rest = rest;
                    loop_h1.push(_310LoopH1 { h1, h2 });
                }
                loop_l0.push(_310LoopL0 {
                    l0,
                    l5,
                    loop_l1: vec![],
                    l7: None,
                    x1: None,
                    x2: None,
                    loop_c8,
                    loop_h1,
                });
            }
            loop_lx.push(_310LoopLX {
                lx,
                loop_n7,
                loop_l0,
            });
        }
        let rest = loop_rest;
        let (rest, l3) = L3::parse(rest)?;
        let (rest, pwk) = many0(PWK::parse).parse(rest)?;
        // loop l1
        let mut loop_l1 = vec![];
        let mut loop_rest = rest;
        while peek(opt(L1::parse)).parse(loop_rest)?.1.is_some() {
            let (rest, l1) = opt(L1::parse).parse(loop_rest)?;
            let (rest, c3) = opt(C3::parse).parse(rest)?;
            loop_rest = rest;
            loop_l1.push(_310LoopL1 { l1, c3 });
        }
        let rest = loop_rest;
        let (rest, v9) = many0(V9::parse).parse(rest)?;
        let (rest, c8) = many0(C8::parse).parse(rest)?;
        let (rest, k1_2) = many0(K1::parse).parse(rest)?;
        let (rest, l11) = opt(L11::parse).parse(rest)?;
        let (rest, se) = SE::parse(rest)?;
        let output = _310 {
            st,
            b3,
            b2a,
            y6,
            g3,
            n9,
            v1,
            m0,
            m1,
            c2,
            c3,
            y2,
            loop_n1,
            g61,
            loop_r4,
            r2a,
            r2,
            k1,
            h3,
            l5,
            loop_c8,
            loop_lx,
            l3,
            pwk,
            loop_l1: vec![],
            v9,
            c8,
            k1_2,
            l11,
            se,
        };
        Ok((rest, output))
    }
}

#[derive(Serialize, Deserialize, Clone, Default, Debug, PartialEq, Eq, DisplayX12)]
pub struct _310LoopN1 {
    pub n1: N1,
    pub n2: Option<N2>,
    pub n3: Option<N3>,
    pub n4: Option<N4>,
}

#[derive(Serialize, Deserialize, Clone, Default, Debug, PartialEq, Eq, DisplayX12)]
pub struct _310LoopR4 {
    pub r4: R4,
    #[serde(skip_serializing_if = "Option::is_none")]
    pub dtm: Option<DTM>,
}

#[derive(Serialize, Deserialize, Clone, Default, Debug, PartialEq, Eq, DisplayX12)]
pub struct _310LoopC8 {
    #[serde(skip_serializing_if = "Option::is_none")]
    pub c8: Option<C8>,
    #[serde(skip_serializing_if = "Vec::is_empty")]
    pub c8c: Vec<C8C>,
}

#[derive(Serialize, Deserialize, Clone, Default, Debug, PartialEq, Eq, DisplayX12)]
pub struct _310LoopLX {
    pub lx: LX,
    pub loop_n7: Vec<_310LoopN7>,
    pub loop_l0: Vec<_310LoopL0>,
}

#[derive(Serialize, Deserialize, Clone, Default, Debug, PartialEq, Eq, DisplayX12)]
pub struct _310LoopN7 {
    pub n7: Option<N7>,
    pub qty: Option<QTY>,
    pub v4: Option<V4>,
    pub n12: Option<N12>,
    pub m7: Vec<M7>,
    pub w09: Option<W09>,
    pub loop_l1: Vec<_310LoopL1>,
    pub l7: Option<L7>,
    pub x1: Option<X1>,
    pub x2: Option<X2>,
    pub n9: Vec<N9>,
    pub loop_h1: Vec<_310LoopH1>,
}

#[derive(Serialize, Deserialize, Clone, Default, Debug, PartialEq, Eq, DisplayX12)]
pub struct _310LoopL0 {
    pub l0: Option<L0>,
    pub l5: Vec<L5>,
    pub loop_l1: Vec<_310LoopL1>,
    pub l7: Option<L7>,
    pub x1: Option<X1>,
    pub x2: Option<X2>,
    pub loop_c8: Vec<_310LoopC8>,
    pub loop_h1: Vec<_310LoopH1>,
}

#[derive(Serialize, Deserialize, Clone, Default, Debug, PartialEq, Eq, DisplayX12)]
pub struct _310LoopL1 {
    pub l1: Option<L1>,
    pub c3: Option<C3>,
}

#[derive(Serialize, Deserialize, Clone, Default, Debug, PartialEq, Eq, DisplayX12)]
pub struct _310LoopH1 {
    pub h1: Option<H1>,
    pub h2: Vec<H2>,
}

/// 315 - Status Details (Ocean)
///
/// This Draft Standard for Trial Use contains the format and establishes the data contents of the Status Details (Ocean) Transaction Set (315) for use within the context of an Electronic Data Interchange (EDI) environment. The transaction set can be used to provide all the information necessary to report status or event details for selected shipments or containers. It is intended to accommodate the details for one status or event associated with many shipments or containers, as well as more than one status or event for one shipment or container.
///
/// POS | ID | NAME | REQ | MAX | REPEAT
/// ----|----|------|-----|-----|-------
/// 0010 | ST | Transaction Set Header | M | 1
/// 0020 | B4 | Beginning Segment for Inquiry or Reply | M | 1
/// 0030 | N9 | Reference Identification | O | 30
/// 0040 | Q2 | Status Details (Ocean) | O | 1
/// 0050 | SG | Shipment Status | O | 15
/// LOOP ID - R4 | 20
/// R4 -> 0060 | R4 | Port or Terminal | M | 1
/// R4 -> 0070 | DTM | Date/Time Reference | O | 15
/// 0080 | V9 | Event Detail | O | 10
/// 0090 | SE | Transaction Set Trailer | M | 1
#[derive(Serialize, Deserialize, Clone, Default, Debug, PartialEq, Eq, DisplayX12)]
pub struct _315 {
    pub st: ST,
    pub b4: B4,
    #[serde(default)]
    #[serde(skip_serializing_if = "Vec::is_empty")]
    pub n9: Vec<N9>,
    #[serde(skip_serializing_if = "Option::is_none")]
    pub q2: Option<Q2>,
    #[serde(default)]
    #[serde(skip_serializing_if = "Vec::is_empty")]
    pub sg: Vec<SG>,
    #[serde(default)]
    #[serde(skip_serializing_if = "Vec::is_empty")]
    pub loop_r4: Vec<_315LoopR4>,
    #[serde(skip_serializing_if = "Option::is_none")]
    pub v9: Option<V9>,
    pub se: SE,
}

impl<'a> Parser<&'a str, _315, nom::error::Error<&'a str>> for _315 {
    fn parse(input: &'a str) -> IResult<&'a str, _315> {
        let mut output = _315::default();
        let (rest, obj) = ST::parse(input)?;
        output.st = obj;
        let (rest, obj) = B4::parse(rest)?;
        output.b4 = obj;
        let (rest, obj) = many0(N9::parse).parse(rest)?;
        output.n9 = obj;
        let (rest, obj) = opt(Q2::parse).parse(rest)?;
        output.q2 = obj;
        let (rest, obj) = many0(SG::parse).parse(rest)?;
        output.sg = obj;
        // loop r4
        let mut loop_r4 = vec![];
        let mut loop_rest = rest;
        while peek(opt(R4::parse)).parse(loop_rest)?.1.is_some() {
            let (rest, r4) = R4::parse(loop_rest)?;
            let (rest, dtm) = many0(DTM::parse).parse(rest)?;
            loop_rest = rest;
            loop_r4.push(_315LoopR4 { r4, dtm });
        }
        let rest = loop_rest;
        output.loop_r4 = loop_r4;
        let (rest, obj) = opt(V9::parse).parse(rest)?;
        output.v9 = obj;
        let (rest, obj) = SE::parse(rest)?;
        output.se = obj;
        Ok((rest, output))
    }
}

#[derive(Serialize, Deserialize, Clone, Default, Debug, PartialEq, Eq, DisplayX12)]
pub struct _315LoopR4 {
    pub r4: R4,
    #[serde(default)]
    #[serde(skip_serializing_if = "Vec::is_empty")]
    pub dtm: Vec<DTM>,
}

/// 322 - Terminal Operations and Intermodal Ramp Activity
///
/// This Draft Standard for Trial Use contains the format and establishes the data contents of the Terminal Operations and Intermodal Ramp Activity Transaction Set (322) for use within the context of an Electronic Data Interchange (EDI) environment. The transaction set can be used to provide all the information necessary for a terminal operation, port authority or intermodal ramp to communicate terminal and intermodal ramp activities (e.g., "ingates" and "outgates") to authorized parties to a shipment.
///
/// POS | ID | NAME | REQ | MAX | REPEAT
/// ----|----|------|-----|-----|-------
/// 0010 | ST | Transaction Set Header | M | 1 |   |  
/// 0015 | ZC1 | Beginning Segment For Data Correction Or Change | O | 1 |   |  
/// 0016 | Q5 | Status Details | M | 1 |   |  
/// LOOP ID - N7 | 1000
/// N7 -> 0020 | N7 | Equipment Details | M | 1 |   |  
/// N7 -> 0030 | V4 | Cargo Location Reference | O | 1 |   |  
/// N7 -> 0040 | DTM | Date/Time Reference | O | 2 |   |  
/// N7 -> 0050 | M7 | Seal Numbers | O | 5 |   |  
/// N7 -> 0060 | W09 | Equipment and Temperature | O | 1 |   |  
/// N7 -> 0070 | W2 | Equipment Identification | O | 1 |   |  
/// N7 -> 0080 | NA | Cross-Reference Equipment | O | 30 |   |  
/// N7 -> 0085 | GR5 | Loading Details | O | 10 |   |  
/// N7 -> 0100 | Y7 | Priority | O | 1 |   |  
/// N7 -> 0110 | V1 | Vessel Identification | O | 1 |   |  
/// N7 -> LOOP ID - R4 | 20 |  
/// N7 -> R4 -> 0120 | R4 | Port or Terminal | M | 1 |   |  
/// N7 -> R4 -> 0130 | DTM | Date/Time Reference | O | 15 |   |  
/// N7 -> 0140 | H3 | Special Handling Instructions | O | 6 |   |  
/// N7 -> LOOP ID - N1 | 10 |  
/// N7 -> N1 -> 0150 | N1 | Name | O | 1 |   |  
/// N7 -> N1 -> 0153 | N3 | Address Information | O | 2 |   |  
/// N7 -> N1 -> 0156 | N4 | Geographic Location | O | 1 |   |  
/// N7 -> 0160 | K1 | Remarks | O | 2 |   |  
/// N7 -> 0170 | N9 | Reference Identification | O | 10 |   |  
/// N7 -> LOOP ID - L0 | 999 |  
/// N7 -> L0 -> 0180 | L0 | Line Item - Quantity and Weight | O | 1 |   |  
/// N7 -> L0 -> 0190 | L5 | Description, Marks and Numbers | O | 1 |   |  
/// N7 -> L0 -> 0200 | H1 | Hazardous Material | O | 3 |   |  
/// N7 -> 0210 | L3 | Total Weight and Charges | O | 2 |   |  
/// 0220 | SE | Transaction Set Trailer | M | 1 |   |
#[derive(Serialize, Deserialize, Clone, Default, Debug, DisplayX12)]
pub struct _322 {
    pub st: ST,
    pub zc1: Option<ZC1>,
    pub q5: Q5,
    pub loop_n7: Vec<_322LoopN7>,
    pub se: SE,
}

impl<'a> Parser<&'a str, _322, nom::error::Error<&'a str>> for _322 {
    fn parse(input: &'a str) -> IResult<&'a str, _322> {
        let mut output = _322::default();
        println!("before ST");
        let (rest, obj) = ST::parse(input)?;
        output.st = obj;
        println!("after ST");
        let (rest, obj) = opt(ZC1::parse).parse(rest)?;
        output.zc1 = obj;
        println!("before Q5");
        let (rest, obj) = Q5::parse(rest)?;
        output.q5 = obj;
        println!("after Q5");
        // loop n7
        let mut loop_n7 = vec![];
        let mut loop_rest = rest;
        while peek(opt(N7::parse)).parse(loop_rest)?.1.is_some() {
            println!("loop n7");
            let (rest, n7) = N7::parse(loop_rest)?;
            let (rest, v4) = opt(V4::parse).parse(rest)?;
            let (rest, dtm) = many0(DTM::parse).parse(rest)?;
            let (rest, m7) = many0(M7::parse).parse(rest)?;
            let (rest, w09) = opt(W09::parse).parse(rest)?;
            let (rest, w2) = opt(W2::parse).parse(rest)?;
            let (rest, na) = many0(NA::parse).parse(rest)?;
            let (rest, gr5) = many0(GR5::parse).parse(rest)?;
            let (rest, y7) = opt(Y7::parse).parse(rest)?;
            let (rest, v1) = opt(V1::parse).parse(rest)?;
            loop_rest = rest;
            // loop r4
            let mut loop_r4 = vec![];
            while peek(opt(R4::parse)).parse(loop_rest)?.1.is_some() {
                let (rest, r4) = R4::parse(loop_rest)?;
                let (rest, dtm) = many0(DTM::parse).parse(rest)?;
                loop_rest = rest;
                loop_r4.push(_322LoopR4 { r4, dtm })
            }
            let rest = loop_rest;
            let (rest, h3) = many0(H3::parse).parse(rest)?;
            loop_rest = rest;
            // loop n1
            let mut loop_n1 = vec![];
            while peek(opt(N1::parse)).parse(loop_rest)?.1.is_some() {
                let (rest, n1) = N1::parse(loop_rest)?;
                let (rest, n3) = many0(N3::parse).parse(rest)?;
                let (rest, n4) = opt(N4::parse).parse(rest)?;
                loop_rest = rest;
                loop_n1.push(_322LoopN1 { n1, n3, n4 })
            }
            let rest = loop_rest;
            let (rest, k1) = many0(K1::parse).parse(rest)?;
            let (rest, n9) = many0(N9::parse).parse(rest)?;
            // loop l0
            let (rest, l3) = many0(L3::parse).parse(rest)?;
            loop_rest = rest;
            loop_n7.push(_322LoopN7 {
                n7,
                v4,
                dtm,
                m7,
                w09,
                w2,
                na,
                gr5,
                y7,
                v1,
                loop_r4: vec![],
                h3,
                loop_n1: vec![],
                k1,
                n9,
                loop_l0: vec![],
                l3,
            });
        }
        let rest = loop_rest;
        output.loop_n7 = loop_n7;
        println!("before SE");
        let (rest, obj) = SE::parse(rest)?;
        output.se = obj;
        Ok((rest, output))
    }
}

#[derive(Serialize, Deserialize, Clone, Default, Debug, DisplayX12)]
pub struct _322LoopN7 {
    pub n7: N7,
    pub v4: Option<V4>,
    pub dtm: Vec<DTM>,
    pub m7: Vec<M7>,
    pub w09: Option<W09>,
    pub w2: Option<W2>,
    pub na: Vec<NA>,
    pub gr5: Vec<GR5>,
    pub y7: Option<Y7>,
    pub v1: Option<V1>,
    pub loop_r4: Vec<_322LoopR4>,
    pub h3: Vec<H3>,
    pub loop_n1: Vec<_322LoopN1>,
    pub k1: Vec<K1>,
    pub n9: Vec<N9>,
    pub loop_l0: Vec<_322LoopL0>,
    pub l3: Vec<L3>,
}

#[derive(Serialize, Deserialize, Clone, Default, Debug, DisplayX12)]
pub struct _322LoopR4 {
    r4: R4,
    #[serde(default)]
    dtm: Vec<DTM>,
}
#[derive(Serialize, Deserialize, Clone, Default, Debug, DisplayX12)]
pub struct _322LoopN1 {
    n1: N1,
    n3: Vec<N3>,
    n4: Option<N4>,
}
#[derive(Serialize, Deserialize, Clone, Default, Debug, DisplayX12)]
pub struct _322LoopL0 {
    l0: Option<L0>,
    l5: Option<L5>,
    h1: Vec<H1>,
}

/// 404 - Rail Carrier Shipment Information
///
/// This Draft Standard for Trial Use contains the format and establishes the data contents of the Rail Carrier Shipment Information Transaction Set (404) for use within the context of an Electronic Data Interchange (EDI) environment. The transaction set can be used to transmit rail-carrier-specific bill of lading information to a railroad. It is the initial tender of a shipment between a consignor and a rail carrier and can be used as notification of equipment release and/or a legal bill of lading.
///
/// POS | ID | NAME | REQ | MAX | REPEAT
/// ----|----|------|-----|-----|-------
/// 0010 | ST | Transaction Set Header | M | 1 |   |   |  
/// 0020 | ZC1 | Beginning Segment For Data Correction Or Change | O | 1 |   |   |  
/// 0030 | BX | General Shipment Information | O | 1 |   |   |  
/// 0040 | BNX | Rail Shipment Information | O | 1 |   |   |  
/// 0050 | M3 | Release | M | 1 |   |   |  
/// 0060 | N9 | Reference Identification | M | 30 |   |   |  
/// 0070 | CM | Cargo Manifest | O | 2 |   |   |  
/// 0080 | M1 | Insurance | O | 1 |   |   |  
/// 0090 | DTM | Date/Time Reference | O | 5 |   |   |  
/// LOOP ID - N7 | 500
/// N7 -> 0100 | N7 | Equipment Details | M | 1 |   |   |  
/// N7 -> 0101 | EM | Equipment Characteristics | O | 1 |   |   |  
/// N7 -> LOOP ID - VC | 21 |  
/// N7 -> VC -> 0110 | VC | Motor Vehicle Control | O | 1 |   |   |  
/// N7 -> VC -> LOOP ID - N1 | 2 |   |  
/// N7 -> VC -> N1 -> 0112 | N1 | Name | O | 1 |   |   |  
/// N7 -> VC -> N1 -> 0114 | N3 | Address Information | O | 2 |   |   |  
/// N7 -> VC -> N1 -> 0116 | N4 | Geographic Location | O | 1 |   |   |  
/// N7 -> VC -> N1 -> 0118 | H3 | Special Handling Instructions | O | 1 |   |   |  
/// N7 -> 0130 | M7 | Seal Numbers | O | 5 |   |   |  
/// N7 -> 0140 | N5 | Equipment Ordered | O | 1 |   |   |  
/// N7 -> 0150 | IC | Intermodal Chassis Equipment | O | 1 |   |   |  
/// N7 -> 0160 | IM | Intermodal Movement Information | O | 1 |   |   |  
/// N7 -> 0170 | M12 | In-bond Identifying Information | O | 2 |   |   |  
/// N7 -> LOOP ID - E1 | 2 |  
/// N7 -> E1 -> 0171 | E1 | Empty Car Disposition - Pended Destination Consignee | O | 1 |   |   |  
/// N7 -> E1 -> 0172 | E4 | Empty Car Disposition - Pended Destination City | O | 1 |   |   |  
/// N7 -> E1 -> 0173 | E5 | Empty Car Disposition - Pended Destination Route | O | 13 |   |   |  
/// N7 -> E1 -> 0174 | PI | Price Authority Identification | O | 1 |   |   |  
/// N7 -> 0175 | GA | Canadian Grain Information | O | 15 |   |   |  
/// N7 -> LOOP ID - REF | 99 |  
/// N7 -> REF -> 0177 | REF | Reference Identification | O | 1 |   |   |  
/// N7 -> REF -> 0178 | N10 | Quantity and Description | O | 15 |   |   |  
/// N7 -> REF -> LOOP ID - N1 | 5 |   |  
/// N7 -> REF -> N1 -> 0179 | N1 | Name | O | 1 |   |   |  
/// N7 -> REF -> N1 -> 0180 | N3 | Address Information | O | 1 |   |   |  
/// N7 -> REF -> N1 -> 0182 | N4 | Geographic Location | O | 1 |   |   |  
/// 0185 | NA | Cross-Reference Equipment | O | 10 |   |   |  
/// 0190 | F9 | Origin Station | M | 1 |   |   |  
/// 0200 | D9 | Destination Station | M | 1 |   |   |  
/// LOOP ID - N1 | 10
/// N1 -> 0210 | N1 | Name | M | 1 |   |   |  
/// N1 -> 0215 | N2 | Additional Name Information | O | 2 |   |   |  
/// N1 -> 0220 | N3 | Address Information | O | 2 |   |   |  
/// N1 -> 0230 | N4 | Geographic Location | O | 1 |   |   |  
/// N1 -> 0235 | REF | Reference Identification | O | 2 |   |   |  
/// N1 -> 0240 | PER | Administrative Communications Contact | O | 2 |   |   |  
/// N1 -> 0252 | BL | Billing Information | O | 12 |   |   |  
/// LOOP ID - S1 | 12
/// S1 -> 0430 | S1 | Stop-off Name | O | 1 |   |   |  
/// S1 -> 0440 | S2 | Stop-off Address | O | 2 |   |   |  
/// S1 -> 0448 | S9 | Stop-off Station | O | 1 |   |   |  
/// S1 -> 0449 | N1 | Name | O | 1 |   |   |  
/// S1 -> 0450 | N2 | Additional Name Information | O | 1 |   |   |  
/// S1 -> 0451 | N3 | Address Information | O | 1 |   |   |  
/// S1 -> 0452 | N4 | Geographic Location | O | 1 |   |   |  
/// S1 -> 0453 | PER | Administrative Communications Contact | O | 1 |   |   |  
/// 0460 | R2 | Route Information | O | 13 |   |   |  
/// 0480 | R9 | Route Code | O | 1 |   |   |  
/// LOOP ID - E1 | 2
/// E1 -> 0490 | E1 | Empty Car Disposition - Pended Destination Consignee | O | 1 |   |   |  
/// E1 -> 0500 | E4 | Empty Car Disposition - Pended Destination City | O | 1 |   |   |  
/// E1 -> 0510 | E5 | Empty Car Disposition - Pended Destination Route | O | 13 |   |   |  
/// E1 -> 0511 | PI | Price Authority Identification | O | 1 |   |   |  
/// 0520 | H3 | Special Handling Instructions | O | 20 |   |   |  
/// 0530 | PS | Protective Service Instructions | O | 5 |   |   |  
/// LOOP ID - LX | 25
/// LX -> 0540 | LX | Assigned Number | M | 1 |   |   |  
/// LX -> 0550 | L5 | Description, Marks and Numbers | M | 15 |   |   |  
/// LX -> LOOP ID - L0 | 25 |  
/// LX -> L0 -> 0570 | L0 | Line Item - Quantity and Weight | O | 1 |   |   |  
/// LX -> L0 -> 0575 | MEA | Measurements | O | 3 |   |   |  
/// LX -> L0 -> 0580 | L1 | Rate and Charges | O | 10 |   |   |  
/// LX -> L0 -> 0590 | PI | Price Authority Identification | O | 30 |   |   |  
/// LX -> 0600 | X1 | Export License | O | 6 |   |   |  
/// LOOP ID - T1 | 64
/// T1 -> 0610 | T1 | Transit Inbound Origin | O | 1 |   |   |  
/// T1 -> 0620 | T2 | Transit Inbound Lading | O | 30 |   |   |  
/// T1 -> 0630 | T3 | Transit Inbound Route | O | 12 |   |   |  
/// T1 -> 0640 | T6 | Transit Inbound Rates | O | 1 |   |   |  
/// T1 -> 0650 | T8 | Free-form Transit Data | O | 99 |   |   |  
/// 0660 | L3 | Total Weight and Charges | O | 1 |   |   |  
/// 0670 | LS | Loop Header | O | 1 |   |   |  
/// LOOP ID - LH1 | 100
/// LH1 -> 0680 | LH1 | Hazardous Identification Information | O | 1 |   |   |  
/// LH1 -> 0690 | LH2 | Hazardous Classification Information | O | 4 |   |   |  
/// LH1 -> 0700 | LH3 | Hazardous Material Shipping Name | O | 10 |   |   |  
/// LH1 -> 0710 | LFH | Freeform Hazardous Material Information | O | 20 |   |   |  
/// LH1 -> 0720 | LEP | EPA Required Data | O | 3 |   |   |  
/// LH1 -> 0730 | LH4 | Canadian Dangerous Requirements | O | 1 |   |   |  
/// LH1 -> 0740 | LHT | Transborder Hazardous Requirements | O | 3 |   |   |  
/// LH1 -> 0750 | LHR | Hazardous Material Identifying Reference Numbers | O | 5 |   |   |  
/// LH1 -> 0755 | PER | Administrative Communications Contact | O | 5 |   |   |  
/// 0760 | LE | Loop Trailer | O | 1 |   |   |  
/// 0770 | PER | Administrative Communications Contact | O | 5 |   |   |  
/// 0780 | LH2 | Hazardous Classification Information | O | 6 |   |   |  
/// 0790 | LHR | Hazardous Material Identifying Reference Numbers | O | 1 |   |   |  
/// 0800 | LH6 | Hazardous Certification | O | 5 |   |   |  
/// 0810 | XH | Pro Forma - B13 Information | O | 1 |   |   |  
/// 0820 | X7 | Customs Information | O | 10 |   |   |  
/// 0840 | SE | Transaction Set Trailer | M | 1
#[derive(Debug, Default, Clone, Serialize, Deserialize, DisplayX12)]
pub struct _404 {
    pub st: ST,
    pub zc1: Option<ZC1>,
    pub bx: Option<BX>,
    pub bnx: Option<BNX>,
    pub m3: M3,
    pub n9: Vec<N9>,
    pub cm: Vec<CM>,
    pub m1: Option<M1>,
    pub dtm: Option<DTM>,
    pub loop_n7: Vec<_404LoopN7>,
    pub na: Option<NA>,
    pub f9: F9,
    pub d9: D9,
    pub loop_n1: Vec<_404LoopN1>,
    pub loop_s1: Vec<_404LoopS1>,
    pub r2: Vec<R2>,
    pub r9: Option<R9>,
    pub loop_e1: Vec<_404LoopE1>,
    pub h3: Vec<H3>,
    pub ps: Vec<PS>,
    pub loop_lx: Vec<_404LoopLX>,
    pub loop_t1: Vec<_404LoopT1>,
    pub l3: Option<L3>,
    pub ls: Option<LS>,
    pub loop_lh1: Vec<_404LoopLH1>,
    pub le: Option<LE>,
    pub per: Option<PER>,
    pub lh2: Option<LH2>,
    pub lhr: Option<LHR>,
    pub lh6: Option<LH6>,
    pub xh: Option<XH>,
    pub x7: Option<X7>,
    pub se: SE,
}

impl<'a> Parser<&'a str, _404, nom::error::Error<&'a str>> for _404 {
    fn parse(input: &'a str) -> IResult<&'a str, _404> {
        let mut output = _404::default();
        let (rest, obj) = ST::parse(input)?;
        output.st = obj;
        let (rest, obj) = opt(ZC1::parse).parse(rest)?;
        output.zc1 = obj;
        let (rest, obj) = opt(BX::parse).parse(rest)?;
        output.bx = obj;
        let (rest, obj) = opt(BNX::parse).parse(rest)?;
        output.bnx = obj;
        let (rest, obj) = M3::parse(rest)?;
        output.m3 = obj;
        let (rest, obj) = many0(N9::parse).parse(rest)?;
        output.n9 = obj;
        let (rest, obj) = many0(CM::parse).parse(rest)?;
        output.cm = obj;
        let (rest, obj) = opt(M1::parse).parse(rest)?;
        output.m1 = obj;
        let (rest, obj) = opt(DTM::parse).parse(rest)?;
        output.dtm = obj;
        // loop n7
        let mut loop_n7 = vec![];
        let mut loop_rest = rest;
        while peek(opt(N7::parse)).parse(loop_rest)?.1.is_some() {
            let (rest, n7) = N7::parse(loop_rest)?;
            let (rest, em) = opt(EM::parse).parse(rest)?;
            let (rest, m7) = opt(M7::parse).parse(rest)?;
            let (rest, n5) = opt(N5::parse).parse(rest)?;
            let (rest, ic) = opt(IC::parse).parse(rest)?;
            let (rest, im) = opt(IM::parse).parse(rest)?;
            let (rest, m12) = opt(M12::parse).parse(rest)?;
            let (rest, ga) = opt(GA::parse).parse(rest)?;
            loop_rest = rest;
            loop_n7.push(_404LoopN7 {
                n7,
                em,
                loop_vc: vec![],
                m7,
                n5,
                ic,
                im,
                m12,
                loop_e1: vec![],
                ga,
                loop_ref: vec![],
            });
        }
        let rest = loop_rest;
        output.loop_n7 = loop_n7;
        let (rest, obj) = opt(NA::parse).parse(rest)?;
        output.na = obj;
        let (rest, obj) = F9::parse(rest)?;
        output.f9 = obj;
        let (rest, obj) = D9::parse(rest)?;
        output.d9 = obj;
        // loop n1
        let mut loop_n1 = vec![];
        let mut loop_rest = rest;
        while peek(opt(N1::parse)).parse(loop_rest)?.1.is_some() {
            let (rest, n1) = N1::parse(loop_rest)?;
            let (rest, n2) = opt(N2::parse).parse(rest)?;
            let (rest, n3) = opt(N3::parse).parse(rest)?;
            let (rest, n4) = opt(N4::parse).parse(rest)?;
            let (rest, r#ref) = opt(REF::parse).parse(rest)?;
            let (rest, per) = opt(PER::parse).parse(rest)?;
            let (rest, bl) = opt(BL::parse).parse(rest)?;
            loop_rest = rest;
            loop_n1.push(_404LoopN1 {
                n1,
                n2,
                n3,
                n4,
                r#ref,
                per,
                bl,
            });
        }
        let rest = loop_rest;
        output.loop_n1 = loop_n1;
        let (rest, obj) = many0(R2::parse).parse(rest)?;
        output.r2 = obj;
        let (rest, obj) = opt(R9::parse).parse(rest)?;
        output.r9 = obj;
        let (rest, obj) = many0(H3::parse).parse(rest)?;
        output.h3 = obj;
        let (rest, obj) = many0(PS::parse).parse(rest)?;
        output.ps = obj;
        // loop lx
        let mut loop_lx = vec![];
        let mut loop_rest = rest;
        while peek(opt(LX::parse)).parse(loop_rest)?.1.is_some() {
            let (rest, lx) = LX::parse(loop_rest)?;
            let (rest, l5) = L5::parse(rest)?;
            let (rest, x1) = opt(X1::parse).parse(rest)?;
            loop_rest = rest;
            // loop l0
            let mut loop_l0 = vec![];
            while peek(opt(L0::parse)).parse(loop_rest)?.1.is_some() {
                let (rest, l0) = opt(L0::parse).parse(loop_rest)?;
                let (rest, mea) = opt(MEA::parse).parse(rest)?;
                let (rest, l1) = opt(L1::parse).parse(rest)?;
                let (rest, pi) = opt(PI::parse).parse(rest)?;
                loop_rest = rest;
                loop_l0.push(_404LoopL0 { l0, mea, l1, pi });
            }
            loop_lx.push(_404LoopLX {
                lx,
                l5,
                loop_l0,
                x1,
            });
        }
        output.loop_lx = loop_lx;
        let rest = loop_rest;
        let (rest, obj) = opt(L3::parse).parse(rest)?;
        output.l3 = obj;
        let (rest, obj) = opt(LS::parse).parse(rest)?;
        output.ls = obj;
        // loop lh1
        let mut loop_lh1 = vec![];
        let mut loop_rest = rest;
        while peek(opt(LH1::parse)).parse(loop_rest)?.1.is_some() {
            let (rest, lh1) = opt(LH1::parse).parse(loop_rest)?;
            let (rest, lh2) = many0(LH2::parse).parse(rest)?;
            let (rest, lh3) = many0(LH3::parse).parse(rest)?;
            let (rest, lfh) = many0(LFH::parse).parse(rest)?;
            let (rest, lep) = opt(LEP::parse).parse(rest)?;
            let (rest, lh4) = opt(LH4::parse).parse(rest)?;
            let (rest, lht) = opt(LHT::parse).parse(rest)?;
            let (rest, lhr) = opt(LHR::parse).parse(rest)?;
            let (rest, per) = opt(PER::parse).parse(rest)?;
            loop_rest = rest;
            loop_lh1.push(_404LoopLH1 {
                lh1,
                lh2,
                lh3,
                lfh,
                lep,
                lh4,
                lht,
                lhr,
                per,
            });
        }
        output.loop_lh1 = loop_lh1;
        let rest = loop_rest;
        let (rest, obj) = opt(LE::parse).parse(rest)?;
        output.le = obj;
        let (rest, obj) = opt(PER::parse).parse(rest)?;
        output.per = obj;
        let (rest, obj) = opt(LH2::parse).parse(rest)?;
        output.lh2 = obj;
        let (rest, obj) = opt(LHR::parse).parse(rest)?;
        output.lhr = obj;
        let (rest, obj) = opt(LH6::parse).parse(rest)?;
        output.lh6 = obj;
        let (rest, obj) = opt(XH::parse).parse(rest)?;
        output.xh = obj;
        let (rest, obj) = opt(X7::parse).parse(rest)?;
        output.x7 = obj;
        let (rest, obj) = SE::parse(rest)?;
        output.se = obj;
        Ok((rest, output))
    }
}

#[derive(Debug, Default, Clone, Serialize, Deserialize, DisplayX12)]
pub struct _404LoopN7 {
    pub n7: N7,
    pub em: Option<EM>,
    pub loop_vc: Vec<_404LoopVC>,
    pub m7: Option<M7>,
    pub n5: Option<N5>,
    pub ic: Option<IC>,
    pub im: Option<IM>,
    pub m12: Option<M12>,
    pub loop_e1: Vec<_404LoopN7E1>,
    pub ga: Option<GA>,
    pub loop_ref: Vec<_404LoopN7Ref>,
}
#[derive(Debug, Default, Clone, Serialize, Deserialize, DisplayX12)]
pub struct _404LoopN7Ref {
    pub _ref: Option<REF>,
    pub n10: Option<N10>,
    pub loop_n1: Vec<_404LoopN7RefN1>,
}
#[derive(Debug, Default, Clone, Serialize, Deserialize, DisplayX12)]
pub struct _404LoopN7RefN1 {
    pub n1: Option<N1>,
    pub n3: Option<N3>,
    pub n4: Option<N4>,
}
#[derive(Debug, Default, Clone, Serialize, Deserialize, DisplayX12)]
pub struct _404LoopVC {
    pub vc: Option<VC>,
    pub loop_n1: Vec<_404LoopVcN1>,
}
#[derive(Debug, Default, Clone, Serialize, Deserialize, DisplayX12)]
pub struct _404LoopVcN1 {
    pub n1: Option<N1>,
    pub n3: Option<N3>,
    pub n4: Option<N4>,
    pub h3: Option<H3>,
}
#[derive(Debug, Default, Clone, Serialize, Deserialize, DisplayX12)]
pub struct _404LoopN1 {
    pub n1: N1,
    pub n2: Option<N2>,
    pub n3: Option<N3>,
    pub n4: Option<N4>,
    pub r#ref: Option<REF>,
    pub per: Option<PER>,
    pub bl: Option<BL>,
}
#[derive(Debug, Default, Clone, Serialize, Deserialize, DisplayX12)]
pub struct _404LoopS1 {
    pub s1: Option<S1>,
    pub s2: Option<S2>,
    pub s9: Option<S9>,
    pub n1: Option<N1>,
    pub n2: Option<N2>,
    pub n3: Option<N3>,
    pub n4: Option<N4>,
    pub per: Option<PER>,
}
#[derive(Debug, Default, Clone, Serialize, Deserialize, DisplayX12)]
pub struct _404LoopN7E1 {
    pub e1: E1,
    pub e4: Option<E4>,
    pub e5: Option<E5>,
    pub pi: Option<PI>,
}
#[derive(Debug, Default, Clone, Serialize, Deserialize, DisplayX12)]
pub struct _404LoopE1 {
    pub e1: E1,
    pub e4: Option<E4>,
    pub e5: Option<E5>,
    pub pi: Option<PI>,
}
#[derive(Debug, Default, Clone, Serialize, Deserialize, DisplayX12)]
pub struct _404LoopL0 {
    pub l0: Option<L0>,
    pub mea: Option<MEA>,
    pub l1: Option<L1>,
    pub pi: Option<PI>,
}
#[derive(Debug, Default, Clone, Serialize, Deserialize, DisplayX12)]
pub struct _404LoopT1 {
    pub t1: Option<T1>,
    pub t2: Option<T2>,
    pub t3: Option<T3>,
    pub t6: Option<T6>,
    pub t8: Option<T8>,
}
#[derive(Debug, Default, Clone, Serialize, Deserialize, DisplayX12)]
pub struct _404LoopLH1 {
    pub lh1: Option<LH1>,
    pub lh2: Vec<LH2>,
    pub lh3: Vec<LH3>,
    pub lfh: Vec<LFH>,
    pub lep: Option<LEP>,
    pub lh4: Option<LH4>,
    pub lht: Option<LHT>,
    pub lhr: Option<LHR>,
    pub per: Option<PER>,
}
#[derive(Debug, Default, Clone, Serialize, Deserialize, DisplayX12)]
pub struct _404LoopLX {
    pub lx: LX,
    pub l5: L5,
    pub loop_l0: Vec<_404LoopL0>,
    pub x1: Option<X1>,
}
#[derive(Debug, Default, Clone, Serialize, Deserialize, DisplayX12)]
pub struct _404LoopRef {
    pub _ref: Option<REF>,
    pub n10: Option<N10>,
    pub loop_n1: Vec<_404LoopRefN1>,
}
#[derive(Debug, Default, Clone, Serialize, Deserialize, DisplayX12)]
pub struct _404LoopRefN1 {
    pub n1: Option<N1>,
    pub n3: Option<N3>,
    pub n4: Option<N4>,
}

/// 810 - Invoice
#[derive(Serialize, Deserialize, Clone, Default, Debug, DisplayX12)]
pub struct _810 {
    pub st: ST,
    pub big: BIG,
    pub nte: Vec<NTE>,
    pub cur: Option<CUR>,
    pub r#ref: Vec<REF>,
    pub ynq: Vec<YNQ>,
    pub per: Vec<PER>,
    pub loop_n1: Vec<_810LoopN1>,
    pub itd: Vec<ITD>,
    pub dtm: Vec<DTM>,
    pub fob: Option<FOB>,
    pub pid: Vec<PID>,
    pub mea: Vec<MEA>,
    pub pwk: Vec<PWK>,
    pub pkg: Vec<PKG>,
    pub l7: Option<L7>,
    pub bal: Vec<BAL>,
    pub inc: Option<INC>,
    pub pam: Vec<PAM>,
    pub loop_lm: Vec<_810LoopLM>,
    pub loop_n9: Vec<_810LoopN9>,
    pub loop_v1: Vec<_810LoopV1>,
    pub loop_fa1: Vec<_810LoopFA1>,
    pub loop_it1: Vec<_810LoopIT1>,
    pub tds: TDS,
    pub txi: Vec<TXI>,
    pub cad: Option<CAD>,
    pub amt: Vec<AMT>,
    pub loop_sac: Vec<_810LoopSAC>,
    pub loop_iss: Vec<_810LoopISS>,
    pub ctt: Option<CTT>,
    pub se: SE,
}

impl<'a> Parser<&'a str, _810, nom::error::Error<&'a str>> for _810 {
    fn parse(input: &'a str) -> IResult<&'a str, _810> {
        let mut output = _810::default();
        let (rest, obj) = ST::parse(input)?;
        output.st = obj;
        let (rest, obj) = BIG::parse(rest)?;
        output.big = obj;
        let (rest, obj) = many0(NTE::parse).parse(rest)?;
        output.nte = obj;
        let (rest, obj) = opt(CUR::parse).parse(rest)?;
        output.cur = obj;
        let (rest, obj) = many0(REF::parse).parse(rest)?;
        output.r#ref = obj;
        let (rest, obj) = many0(YNQ::parse).parse(rest)?;
        output.ynq = obj;
        let (rest, obj) = many0(PER::parse).parse(rest)?;
        output.per = obj;
        // loop n1
        let mut loop_n1 = vec![];
        let mut loop_rest = rest;
        while peek(opt(N1::parse)).parse(loop_rest)?.1.is_some() {
            let (rest, n1) = N1::parse(loop_rest)?;
            let (rest, n2) = many0(N2::parse).parse(rest)?;
            let (rest, n3) = many0(N3::parse).parse(rest)?;
            let (rest, n4) = opt(N4::parse).parse(rest)?;
            let (rest, r#ref) = many0(REF::parse).parse(rest)?;
            let (rest, per) = many0(PER::parse).parse(rest)?;
            let (rest, dmg) = opt(DMG::parse).parse(rest)?;
            loop_rest = rest;
            loop_n1.push(_810LoopN1 {
                n1,
                n2,
                n3,
                n4,
                r#ref,
                per,
                dmg,
            });
        }
        let rest = loop_rest;
        output.loop_n1 = loop_n1;
        let (rest, obj) = many0(ITD::parse).parse(rest)?;
        output.itd = obj;
        let (rest, obj) = many0(DTM::parse).parse(rest)?;
        output.dtm = obj;
        let (rest, obj) = opt(FOB::parse).parse(rest)?;
        output.fob = obj;
        let (rest, obj) = many0(PID::parse).parse(rest)?;
        output.pid = obj;
        let (rest, obj) = many0(MEA::parse).parse(rest)?;
        output.mea = obj;
        let (rest, obj) = many0(PWK::parse).parse(rest)?;
        output.pwk = obj;
        let (rest, obj) = many0(PKG::parse).parse(rest)?;
        output.pkg = obj;
        let (rest, obj) = opt(L7::parse).parse(rest)?;
        output.l7 = obj;
        let (rest, obj) = many0(BAL::parse).parse(rest)?;
        output.bal = obj;
        let (rest, obj) = opt(INC::parse).parse(rest)?;
        output.inc = obj;
        let (rest, obj) = many0(PAM::parse).parse(rest)?;
        output.pam = obj;
        // loop lm
        let mut loop_lm = vec![];
        loop_rest = rest;
        while peek(opt(LM::parse)).parse(loop_rest)?.1.is_some() {
            let (rest, lm) = LM::parse(loop_rest)?;
            let (rest, lq) = LQ::parse(rest)?;
            loop_rest = rest;
            loop_lm.push(_810LoopLM { lm, lq });
        }
        let rest = loop_rest;
        output.loop_lm = loop_lm;
        // loop n9
        let mut loop_n9 = vec![];
        loop_rest = rest;
        while peek(opt(N9::parse)).parse(loop_rest)?.1.is_some() {
            let (rest, n9) = N9::parse(loop_rest)?;
            let (rest, msg) = many0(MSG::parse).parse(rest)?;
            loop_rest = rest;
            loop_n9.push(_810LoopN9 { n9, msg });
        }
        let rest = loop_rest;
        output.loop_n9 = loop_n9;
        // loop v1
        let mut loop_v1 = vec![];
        loop_rest = rest;
        while peek(opt(V1::parse)).parse(loop_rest)?.1.is_some() {
            let (rest, v1) = V1::parse(loop_rest)?;
            let (rest, r4) = many0(R4::parse).parse(rest)?;
            let (rest, dtm) = many0(DTM::parse).parse(rest)?;
            loop_rest = rest;
            loop_v1.push(_810LoopV1 { v1, r4, dtm });
        }
        let rest = loop_rest;
        output.loop_v1 = loop_v1;
        // loop fa1
        let mut loop_fa1 = vec![];
        loop_rest = rest;
        while peek(opt(FA1::parse)).parse(loop_rest)?.1.is_some() {
            let (rest, fa1) = FA1::parse(loop_rest)?;
            let (rest, fa2) = many0(FA2::parse).parse(rest)?;
            loop_rest = rest;
            loop_fa1.push(_810LoopFA1 { fa1, fa2 });
        }
        let rest = loop_rest;
        output.loop_fa1 = loop_fa1;
        // loop it1
        let mut loop_it1 = vec![];
        loop_rest = rest;
        while peek(opt(IT1::parse)).parse(loop_rest)?.1.is_some() {
            let (rest, it1) = IT1::parse(loop_rest)?;
            let (rest, crc) = opt(CRC::parse).parse(rest)?;
            let (rest, qty) = many0(QTY::parse).parse(rest)?;
            let (rest, cur) = opt(CUR::parse).parse(rest)?;
            let (rest, it3) = many0(IT3::parse).parse(rest)?;
            let (rest, txi) = many0(TXI::parse).parse(rest)?;
            let (rest, ctp) = many0(CTP::parse).parse(rest)?;
            let (rest, pam) = many0(PAM::parse).parse(rest)?;
            let (rest, mea) = many0(MEA::parse).parse(rest)?;
            // loop_pid
            let mut loop_pid = vec![];
            loop_rest = rest;
            while peek(opt(PID::parse)).parse(loop_rest)?.1.is_some() {
                let (rest, pid) = PID::parse(loop_rest)?;
                let (rest, mea) = many0(MEA::parse).parse(rest)?;
                loop_rest = rest;
                loop_pid.push(_810LoopPID { pid, mea });
            }
            let rest = loop_rest;
            let (rest, pwk) = many0(PWK::parse).parse(rest)?;
            let (rest, pkg) = many0(PKG::parse).parse(rest)?;
            let (rest, po4) = opt(PO4::parse).parse(rest)?;
            let (rest, itd) = many0(ITD::parse).parse(rest)?;
            let (rest, r#ref) = many0(REF::parse).parse(rest)?;
            let (rest, ynq) = many0(YNQ::parse).parse(rest)?;
            let (rest, per) = many0(PER::parse).parse(rest)?;
            let (rest, sdq) = many0(SDQ::parse).parse(rest)?;
            let (rest, dtm) = many0(DTM::parse).parse(rest)?;
            let (rest, cad) = many0(CAD::parse).parse(rest)?;
            let (rest, l7) = many0(L7::parse).parse(rest)?;
            let (mut rest, sr) = opt(SR::parse).parse(rest)?;
            // loop_sln
            let mut loop_sln = vec![];
            loop_rest = rest;
            while peek(opt(SLN::parse)).parse(loop_rest)?.1.is_some() {
                let (rest, sln) = SLN::parse(loop_rest)?;
                let (rest, dtm) = opt(DTM::parse).parse(rest)?;
                let (rest, r#ref) = many0(REF::parse).parse(rest)?;
                let (rest, pid) = many0(PID::parse).parse(rest)?;
                let (rest, sac) = many0(SAC::parse).parse(rest)?;
                let (rest, tc2) = many0(TC2::parse).parse(rest)?;
                let (rest, txi) = many0(TXI::parse).parse(rest)?;
                loop_rest = rest;
                loop_sln.push(_810LoopSLN {
                    sln,
                    dtm,
                    r#ref,
                    pid,
                    sac,
                    tc2,
                    txi,
                });
            }
            std::mem::swap(&mut rest, &mut loop_rest);
            loop_rest = rest;
            loop_it1.push(_810LoopIT1 {
                it1,
                crc,
                qty,
                cur,
                it3,
                txi,
                ctp,
                pam,
                mea,
                loop_pid,
                pwk,
                pkg,
                po4,
                itd,
                r#ref,
                ynq,
                per,
                sdq,
                dtm,
                cad,
                l7,
                sr,
                loop_sac: vec![],
                loop_sln,
                loop_n1: vec![],
                loop_lm: vec![],
                loop_v1: vec![],
                loop_fa1: vec![],
            });
        }
        let rest = loop_rest;
        output.loop_it1 = loop_it1;
        let (rest, obj) = TDS::parse(rest)?;
        output.tds = obj;
        let (rest, obj) = many0(TXI::parse).parse(rest)?;
        output.txi = obj;
        let (rest, obj) = opt(CAD::parse).parse(rest)?;
        output.cad = obj;
        let (rest, obj) = many0(AMT::parse).parse(rest)?;
        output.amt = obj;
        // loop sac
        // loop iss
        let (rest, obj) = opt(CTT::parse).parse(rest)?;
        output.ctt = obj;
        let (rest, obj) = SE::parse(rest)?;
        output.se = obj;
        Ok((rest, output))
    }
}

#[derive(Serialize, Deserialize, Clone, Default, Debug, DisplayX12)]
pub struct _810LoopN1 {
    pub n1: N1,
    pub n2: Vec<N2>,
    pub n3: Vec<N3>,
    pub n4: Option<N4>,
    pub r#ref: Vec<REF>,
    pub per: Vec<PER>,
    pub dmg: Option<DMG>,
}

#[derive(Serialize, Deserialize, Clone, Default, Debug, DisplayX12)]
pub struct _810LoopLM {
    pub lm: LM,
    pub lq: LQ,
}

#[derive(Serialize, Deserialize, Clone, Default, Debug, DisplayX12)]
pub struct _810LoopN9 {
    pub n9: N9,
    pub msg: Vec<MSG>,
}

#[derive(Serialize, Deserialize, Clone, Default, Debug, DisplayX12)]
pub struct _810LoopV1 {
    pub v1: V1,
    pub r4: Vec<R4>,
    pub dtm: Vec<DTM>,
}

#[derive(Serialize, Deserialize, Clone, Default, Debug, DisplayX12)]
pub struct _810LoopFA1 {
    pub fa1: FA1,
    pub fa2: Vec<FA2>,
}

#[derive(Serialize, Deserialize, Clone, Default, Debug, DisplayX12)]
pub struct _810LoopIT1 {
    pub it1: IT1,
    pub crc: Option<CRC>,
    pub qty: Vec<QTY>,
    pub cur: Option<CUR>,
    pub it3: Vec<IT3>,
    pub txi: Vec<TXI>,
    pub ctp: Vec<CTP>,
    pub pam: Vec<PAM>,
    pub mea: Vec<MEA>,
    pub loop_pid: Vec<_810LoopPID>,
    pub pwk: Vec<PWK>,
    pub pkg: Vec<PKG>,
    pub po4: Option<PO4>,
    pub itd: Vec<ITD>,
    pub r#ref: Vec<REF>,
    pub ynq: Vec<YNQ>,
    pub per: Vec<PER>,
    pub sdq: Vec<SDQ>,
    pub dtm: Vec<DTM>,
    pub cad: Vec<CAD>,
    pub l7: Vec<L7>,
    pub sr: Option<SR>,
    pub loop_sac: Vec<_810LoopSAC>,
    pub loop_sln: Vec<_810LoopSLN>,
    pub loop_n1: Vec<_810LoopN1>,
    pub loop_lm: Vec<_810LoopLM>,
    pub loop_v1: Vec<_810LoopV1>,
    pub loop_fa1: Vec<_810LoopFA1>,
}

#[derive(Serialize, Deserialize, Clone, Default, Debug, DisplayX12)]
pub struct _810LoopPID {
    pub pid: PID,
    pub mea: Vec<MEA>,
}

#[derive(Serialize, Deserialize, Clone, Default, Debug, DisplayX12)]
pub struct _810LoopSAC {
    pub sac: SAC,
    pub txi: Vec<TXI>,
}

#[derive(Serialize, Deserialize, Clone, Default, Debug, DisplayX12)]
pub struct _810LoopSLN {
    pub sln: SLN,
    pub dtm: Option<DTM>,
    pub r#ref: Vec<REF>,
    pub pid: Vec<PID>,
    pub sac: Vec<SAC>,
    pub tc2: Vec<TC2>,
    pub txi: Vec<TXI>,
}

#[derive(Serialize, Deserialize, Clone, Default, Debug, DisplayX12)]
pub struct _810LoopISS {
    pub iss: ISS,
    pub pid: Option<PID>,
}

/// 997 - Functional Acknowledgment
///
/// This Draft Standard for Trial Use contains the format and establishes the data contents of the Functional Acknowledgment Transaction Set (997) for use within the context of an Electronic Data Interchange (EDI) environment. The transaction set can be used to define the control structures for a set of acknowledgments to indicate the results of the syntactical analysis of the electronically encoded documents. The encoded documents are the transaction sets, which are grouped in functional groups, used in defining transactions for business data interchange. This standard does not cover the semantic meaning of the information encoded in the transaction sets.
///
/// POS | ID | NAME | REQ | MAX | REPEAT
/// ----|----|------|-----|-----|-------
/// 0010 | ST | Transaction Set Header | M | 1 |   |  
/// 0020 | AK1 | Functional Group Response Header | M | 1 |   |  
/// LOOP ID - AK2 | 999999
/// AK2 -> 0030 | AK2 | Transaction Set Response Header | O | 1 |   |  
/// AK2 -> LOOP ID - AK3 | 999999 |  
/// AK2 -> AK3 -> 0040 | AK3 | Data Segment Note | O | 1 |   |  
/// AK2 -> AK3 -> 0050 | AK4 | Data Element Note | O | 99 |   |  
/// AK2 -> 0060 | AK5 | Transaction Set Response Trailer | M | 1 |   |  
/// 0070 | AK9 | Functional Group Response Trailer | M | 1 |   |  
/// 0080 | SE | Transaction Set Trailer | M | 1 |  
#[derive(Serialize, Deserialize, Clone, Default, Debug, DisplayX12)]
pub struct _997 {
    pub st: ST,
    pub ak1: AK1,
    pub loop_ak2: Vec<_997LoopAK2>,
    pub ak9: AK9,
    pub se: SE,
}

impl<'a> Parser<&'a str, _997, nom::error::Error<&'a str>> for _997 {
    fn parse(input: &'a str) -> IResult<&'a str, _997> {
        let mut output = _997::default();
        let (rest, obj) = ST::parse(input)?;
        output.st = obj;
        let (rest, obj) = AK1::parse(rest)?;
        output.ak1 = obj;
        // loop ak2
        let mut loop_ak2 = vec![];
        let mut loop_rest = rest;
        while peek(opt(AK2::parse)).parse(loop_rest)?.1.is_some() {
            let (rest, ak2) = AK2::parse(loop_rest)?;
            // loop ak3
            loop_rest = rest;
            let mut loop_ak3 = vec![];
            while peek(opt(AK3::parse)).parse(loop_rest)?.1.is_some() {
                let (rest, ak3) = AK3::parse(loop_rest)?;
                let (rest, ak4) = many0(AK4::parse).parse(rest)?;
                loop_rest = rest;
                loop_ak3.push(_997LoopAK3 { ak3, ak4 });
            }
            let rest = loop_rest;
            let (rest, ak5) = AK5::parse(rest)?;
            loop_rest = rest;
            loop_ak2.push(_997LoopAK2 { ak2, loop_ak3, ak5 });
        }
        output.loop_ak2 = loop_ak2;
        let rest = loop_rest;
        let (rest, obj) = AK9::parse(rest)?;
        output.ak9 = obj;
        let (rest, obj) = SE::parse(rest)?;
        output.se = obj;
        Ok((rest, output))
    }
}

#[derive(Serialize, Deserialize, Clone, Default, Debug, DisplayX12)]
pub struct _997LoopAK2 {
    pub ak2: AK2,
    pub loop_ak3: Vec<_997LoopAK3>,
    pub ak5: AK5,
}

#[derive(Serialize, Deserialize, Clone, Default, Debug, DisplayX12)]
pub struct _997LoopAK3 {
    pub ak3: AK3,
    pub ak4: Vec<AK4>,
}

/// 998 - Set Cancellation
///
/// This X12 Transaction Set contains the format and establishes the data contents of the Set Cancellation Transaction Set (998) for use within the context of an Electronic Data Interchange (EDI) environment. The transaction set can be used to request the deletion of a previously transmitted transaction set and will indicate the reason for this action, such as diversion or cancelled bill.
/// POS | ID | NAME | REQ | MAX | REPEAT
/// ----|----|------|-----|-----|-------
/// 0100 | ST | Transaction Set Header | M | 1
/// 0200 | ZD | Transaction Set Deletion - ID, Reason, and Source | M | 1
/// 0300 | SE | Transaction Set Trailer | M | 1
#[derive(Serialize, Deserialize, Clone, Default, Debug, DisplayX12)]
pub struct _998 {
    pub st: ST,
    pub zd: ZD,
    pub se: SE,
}

impl<'a> Parser<&'a str, _998, nom::error::Error<&'a str>> for _998 {
    fn parse(input: &'a str) -> IResult<&'a str, _998> {
        let mut output = _998::default();
        let (input, obj) = ST::parse(input)?;
        output.st = obj;
        let (input, obj) = ZD::parse(input)?;
        output.zd = obj;
        let (input, obj) = SE::parse(input)?;
        output.se = obj;
        Ok((input, output))
    }
}

<<<<<<< HEAD
mod _940_doc;
pub use _940_doc::_940;
=======
/// 856 - Ship Notice/Manifest
///
/// This Draft Standard for Trial Use contains the format and establishes the data contents of the Ship Notice/Manifest Transaction Set (856) for use within the context of an Electronic Data Interchange (EDI) environment. The transaction set can be used to notify a trading partner that a shipment has been or will be sent. The transaction set enables the sender to describe the contents and configuration of a shipment in various levels of detail and provides an organized flexibility that allows both the sender and receiver to carry out automated business processes.
///
/// POS | ID | NAME | REQ | MAX | REPEAT
/// ----|----|------|-----|-----|-------
/// 0010 | ST | Transaction Set Header | M | 1
/// 0020 | BSN | Beginning Segment for Ship Notice | M | 1
/// 0030 | DTM | Date/Time Reference | O | 10
/// LOOP ID - HL | 200000
/// HL -> 0040 | HL | Hierarchical Level | M | 1
/// HL -> 0050 | TD1 | Carrier Details (Routing Sequence/Transit Time) | O | 20
/// HL -> 0060 | TD5 | Carrier Details (Routing Sequence/Transit Time) | O | 12
/// HL -> 0070 | TD3 | Carrier Details (Equipment) | O | 12
/// HL -> 0080 | TD4 | Carrier Details (Special Handling, or Hazardous Materials, or Both) | O | 5
/// HL -> 0090 | REF | Reference Identification | O | 200
/// HL -> 0100 | DTM | Date/Time Reference | O | 10
/// HL -> 0110 | FOB | F.O.B. Related Instructions | O | 1
/// HL -> 0120 | PKG | Marking, Packaging, Loading | O | 25
/// HL -> 0130 | L5 | Description, Marks and Numbers | O | 999
/// HL -> 0140 | H1 | Hardship Exemption | O | 1
/// HL -> 0150 | H2 | Additional Reference Information | O | 6
/// HL -> 0160 | H3 | Special Handling Instructions | O | 6
/// HL -> 0170 | L0 | Line Item - Quantity and Weight | O | 1
/// HL -> 0180 | L1 | Rate and Charges | O | 1
/// HL -> 0190 | L4 | Description, Marks and Numbers | O | 1
/// HL -> 0200 | L7 | Tariff Reference | O | 1
/// HL -> 0210 | L9 | Charge Detail | O | 1
/// HL -> 0220 | LH1 | Hazardous Identification Information | O | 1
/// HL -> 0230 | LH2 | Hazardous Classification Information | O | 4
/// HL -> 0240 | LH3 | Hazardous Material Shipping Name | O | 10
/// HL -> 0250 | LFH | Free Form Hazardous Material Information | O | 20
/// HL -> 0260 | LEP | Hazardous Material Packing Group | O | 3
/// HL -> 0270 | LH4 | Hazardous Material Shipment Information | O | 1
/// HL -> 0280 | LHT | Hazardous Material Identifying Reference Numbers | O | 3
/// HL -> 0290 | LHR | Hazardous Material Reportable Quantity | O | 1
/// HL -> 0300 | PER | Administrative Communications Contact | O | 3
/// HL -> 0310 | N1 | Name | O | 200
/// HL -> 0320 | N2 | Additional Name Information | O | 2
/// HL -> 0330 | N3 | Address Information | O | 2
/// HL -> 0340 | N4 | Geographic Location | O | 1
/// HL -> 0350 | REF | Reference Identification | O | 12
/// HL -> 0360 | PER | Administrative Communications Contact | O | 3
/// HL -> 0370 | FOB | F.O.B. Related Instructions | O | 1
/// HL -> 0380 | CTT | Transaction Totals | O | 1
/// 0390 | SE | Transaction Set Trailer | M | 1
#[derive(Serialize, Deserialize, Clone, Default, Debug, DisplayX12)]
pub struct _856 {
    pub st: ST,
    pub bsn: BSN,
    pub dtm: Vec<DTM>,
    pub loop_hl: Vec<_856LoopHL>,
    pub se: SE,
}

impl<'a> Parser<&'a str, _856, nom::error::Error<&'a str>> for _856 {
    fn parse(input: &'a str) -> IResult<&'a str, _856> {
        let mut output = _856::default();
        let (rest, obj) = ST::parse(input)?;
        output.st = obj;
        let (rest, obj) = BSN::parse(rest)?;
        output.bsn = obj;
        let (rest, obj) = many0(DTM::parse).parse(rest)?;
        output.dtm = obj;

        // loop HL - Hierarchical Level
        let mut loop_hl = vec![];
        let mut loop_rest = rest;
        while peek(opt(HL::parse)).parse(loop_rest)?.1.is_some() {
            let (rest, hl) = HL::parse(loop_rest)?;
            let (rest, td1) = many0(TD1::parse).parse(rest)?;
            let (rest, td5) = many0(TD5::parse).parse(rest)?;
            let (rest, td3) = many0(TD3::parse).parse(rest)?;
            let (rest, prf) = many0(PRF::parse).parse(rest)?;
            let (rest, ref_segments) = many0(REF::parse).parse(rest)?;
            let (rest, dtm) = many0(DTM::parse).parse(rest)?;
            let (rest, n1) = many0(N1::parse).parse(rest)?;
            let (rest, n2) = many0(N2::parse).parse(rest)?;
            let (rest, n3) = many0(N3::parse).parse(rest)?;
            let (rest, n4) = many0(N4::parse).parse(rest)?;
            let (rest, per) = many0(PER::parse).parse(rest)?;
            let (rest, man) = many0(MAN::parse).parse(rest)?;
            let (rest, mea) = many0(MEA::parse).parse(rest)?;
            let (rest, cld) = many0(CLD::parse).parse(rest)?;
            let (rest, lin) = many0(LIN::parse).parse(rest)?;
            let (rest, sn1) = many0(SN1::parse).parse(rest)?;
            let (rest, ctt) = opt(CTT::parse).parse(rest)?;

            loop_rest = rest;
            loop_hl.push(_856LoopHL {
                hl,
                td1,
                td5,
                td3,
                prf,
                ref_segments,
                dtm,
                n1,
                n2,
                n3,
                n4,
                per,
                man,
                mea,
                cld,
                lin,
                sn1,
                ctt,
            });
        }
        output.loop_hl = loop_hl;
        let rest = loop_rest;
        let (rest, obj) = SE::parse(rest)?;
        output.se = obj;
        Ok((rest, output))
    }
}

#[derive(Serialize, Deserialize, Clone, Default, Debug, DisplayX12)]
pub struct _856LoopHL {
    pub hl: HL,
    pub td1: Vec<TD1>,
    pub td5: Vec<TD5>,
    pub td3: Vec<TD3>,
    pub prf: Vec<PRF>,
    pub ref_segments: Vec<REF>,
    pub dtm: Vec<DTM>,
    pub n1: Vec<N1>,
    pub n2: Vec<N2>,
    pub n3: Vec<N3>,
    pub n4: Vec<N4>,
    pub per: Vec<PER>,
    pub man: Vec<MAN>,
    pub mea: Vec<MEA>,
    pub cld: Vec<CLD>,
    pub lin: Vec<LIN>,
    pub sn1: Vec<SN1>,
    pub ctt: Option<CTT>,
}
>>>>>>> cdda1323
<|MERGE_RESOLUTION|>--- conflicted
+++ resolved
@@ -34,11 +34,8 @@
 #[cfg(test)]
 mod test_810;
 #[cfg(test)]
-<<<<<<< HEAD
 mod test_940;
-=======
 mod test_856;
->>>>>>> cdda1323
 #[cfg(test)]
 mod test_997;
 #[cfg(test)]
@@ -2687,10 +2684,8 @@
     }
 }
 
-<<<<<<< HEAD
 mod _940_doc;
 pub use _940_doc::_940;
-=======
 /// 856 - Ship Notice/Manifest
 ///
 /// This Draft Standard for Trial Use contains the format and establishes the data contents of the Ship Notice/Manifest Transaction Set (856) for use within the context of an Electronic Data Interchange (EDI) environment. The transaction set can be used to notify a trading partner that a shipment has been or will be sent. The transaction set enables the sender to describe the contents and configuration of a shipment in various levels of detail and provides an organized flexibility that allows both the sender and receiver to carry out automated business processes.
@@ -2829,5 +2824,4 @@
     pub lin: Vec<LIN>,
     pub sn1: Vec<SN1>,
     pub ctt: Option<CTT>,
-}
->>>>>>> cdda1323
+}